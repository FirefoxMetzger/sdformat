--- conflicted
+++ resolved
@@ -102,15 +102,9 @@
 
 ########################################
 # Find ignition cmake2
-<<<<<<< HEAD
-# Only for using the testing macros, not really
-# being use to configure the whole project
-find_package(ignition-cmake2 2.3 REQUIRED)
-=======
 # Only for using the testing macros and creating the codecheck target, not 
 # really being use to configure the whole project
-find_package(ignition-cmake2 REQUIRED)
->>>>>>> f180b397
+find_package(ignition-cmake2 2.3 REQUIRED)
 set(IGN_CMAKE_VER ${ignition-cmake2_VERSION_MAJOR})
 
 ########################################
