--- conflicted
+++ resolved
@@ -33,13 +33,7 @@
 if (tinyxml_FAIL)
   message (STATUS "Looking for tinyxml.h - not found")
   BUILD_ERROR("Missing: tinyxml")
-<<<<<<< HEAD
-else ()
-  message (STATUS "Looking for tinyxml.h - found")
-  set (tinyxml_include_dirs ${tinyxml_include_dir} CACHE STRING
-    "tinyxml include paths. Use this to override automatic detection.")
-  set (tinyxml_libraries "tinyxml" CACHE INTERNAL "tinyxml libraries")
-endif ()
+endif()
 
 ################################################
 # Find urdfdom parser
@@ -62,7 +56,4 @@
 macro (check_gcc_visibility)
   include (CheckCXXCompilerFlag)
   check_cxx_compiler_flag(-fvisibility=hidden GCC_SUPPORTS_VISIBILITY)
-endmacro()
-=======
-endif()
->>>>>>> 116c1c15
+endmacro()