/*
 * Copyright 2015 Open Source Robotics Foundation
 *
 * Licensed under the Apache License, Version 2.0 (the "License");
 * you may not use this file except in compliance with the License.
 * You may obtain a copy of the License at
 *
 *     http://www.apache.org/licenses/LICENSE-2.0
 *
 * Unless required by applicable law or agreed to in writing, software
 * distributed under the License is distributed on an "AS IS" BASIS,
 * WITHOUT WARRANTIES OR CONDITIONS OF ANY KIND, either express or implied.
 * See the License for the specific language governing permissions and
 * limitations under the License.
 *
 */

#include <algorithm>
#include <sstream>
#include <string>

#include "sdf/Assert.hh"
#include "sdf/Element.hh"
#include "sdf/Filesystem.hh"

using namespace sdf;

/////////////////////////////////////////////////
Element::Element()
  : dataPtr(new ElementPrivate)
{
  this->dataPtr->copyChildren = false;
  this->dataPtr->referenceSDF = "";
}

/////////////////////////////////////////////////
Element::~Element()
{
}

/////////////////////////////////////////////////
ElementPtr Element::GetParent() const
{
  return this->dataPtr->parent.lock();
}

/////////////////////////////////////////////////
void Element::SetParent(const ElementPtr _parent)
{
  this->dataPtr->parent = _parent;

  // If this element doesn't have a path, get it from the parent
  if (nullptr != _parent && (this->FilePath().empty() ||
      this->FilePath() == "data-string"))
  {
    this->SetFilePath(_parent->FilePath());
  }
}

/////////////////////////////////////////////////
void Element::SetName(const std::string &_name)
{
  this->dataPtr->name = _name;
}

/////////////////////////////////////////////////
const std::string &Element::GetName() const
{
  return this->dataPtr->name;
}

/////////////////////////////////////////////////
void Element::SetRequired(const std::string &_req)
{
  this->dataPtr->required = _req;
}

/////////////////////////////////////////////////
const std::string &Element::GetRequired() const
{
  return this->dataPtr->required;
}

/////////////////////////////////////////////////
void Element::SetCopyChildren(bool _value)
{
  this->dataPtr->copyChildren = _value;
}

/////////////////////////////////////////////////
bool Element::GetCopyChildren() const
{
  return this->dataPtr->copyChildren;
}

/////////////////////////////////////////////////
void Element::SetReferenceSDF(const std::string &_value)
{
  this->dataPtr->referenceSDF = _value;
}

/////////////////////////////////////////////////
std::string Element::ReferenceSDF() const
{
  return this->dataPtr->referenceSDF;
}

/////////////////////////////////////////////////
void Element::AddValue(const std::string &_type,
                       const std::string &_defaultValue,
                       bool _required,
                       const std::string &_description)
{
  this->dataPtr->value = this->CreateParam(this->dataPtr->name,
      _type, _defaultValue, _required, _description);
}

/////////////////////////////////////////////////
ParamPtr Element::CreateParam(const std::string &_key,
                              const std::string &_type,
                              const std::string &_defaultValue,
                              bool _required,
                              const std::string &_description)
{
  return ParamPtr(
      new Param(_key, _type, _defaultValue, _required, _description));
}

/////////////////////////////////////////////////
void Element::AddAttribute(const std::string &_key,
                           const std::string &_type,
                           const std::string &_defaultValue,
                           bool _required,
                           const std::string &_description)
{
  this->dataPtr->attributes.push_back(
      this->CreateParam(_key, _type, _defaultValue, _required, _description));
}

/////////////////////////////////////////////////
ElementPtr Element::Clone() const
{
  ElementPtr clone(new Element);
  clone->dataPtr->description = this->dataPtr->description;
  clone->dataPtr->name = this->dataPtr->name;
  clone->dataPtr->required = this->dataPtr->required;
  clone->dataPtr->copyChildren = this->dataPtr->copyChildren;
  clone->dataPtr->includeFilename = this->dataPtr->includeFilename;
  clone->dataPtr->referenceSDF = this->dataPtr->referenceSDF;
  clone->dataPtr->path = this->dataPtr->path;

  Param_V::const_iterator aiter;
  for (aiter = this->dataPtr->attributes.begin();
       aiter != this->dataPtr->attributes.end(); ++aiter)
  {
    clone->dataPtr->attributes.push_back((*aiter)->Clone());
  }

  ElementPtr_V::const_iterator eiter;
  for (eiter = this->dataPtr->elementDescriptions.begin();
      eiter != this->dataPtr->elementDescriptions.end(); ++eiter)
  {
    clone->dataPtr->elementDescriptions.push_back((*eiter)->Clone());
  }

  for (eiter = this->dataPtr->elements.begin();
       eiter != this->dataPtr->elements.end(); ++eiter)
  {
    clone->dataPtr->elements.push_back((*eiter)->Clone());
    clone->dataPtr->elements.back()->SetParent(clone);
  }

  if (this->dataPtr->value)
  {
    clone->dataPtr->value = this->dataPtr->value->Clone();
  }

  return clone;
}

/////////////////////////////////////////////////
void Element::Copy(const ElementPtr _elem)
{
  this->dataPtr->name = _elem->GetName();
  this->dataPtr->description = _elem->GetDescription();
  this->dataPtr->required = _elem->GetRequired();
  this->dataPtr->copyChildren = _elem->GetCopyChildren();
  this->dataPtr->includeFilename = _elem->dataPtr->includeFilename;
  this->dataPtr->referenceSDF = _elem->ReferenceSDF();
  this->dataPtr->path = _elem->FilePath();

  for (Param_V::iterator iter = _elem->dataPtr->attributes.begin();
       iter != _elem->dataPtr->attributes.end(); ++iter)
  {
    if (!this->HasAttribute((*iter)->GetKey()))
    {
      this->dataPtr->attributes.push_back((*iter)->Clone());
    }
    ParamPtr param = this->GetAttribute((*iter)->GetKey());
    (*param) = (**iter);
  }

  if (_elem->GetValue())
  {
    if (!this->dataPtr->value)
    {
      this->dataPtr->value = _elem->GetValue()->Clone();
    }
    else
    {
      *(this->dataPtr->value) = *(_elem->GetValue());
    }
  }

  this->dataPtr->elementDescriptions.clear();
  for (ElementPtr_V::const_iterator iter =
       _elem->dataPtr->elementDescriptions.begin();
       iter != _elem->dataPtr->elementDescriptions.end(); ++iter)
  {
    this->dataPtr->elementDescriptions.push_back((*iter)->Clone());
  }

  this->dataPtr->elements.clear();
  for (ElementPtr_V::iterator iter = _elem->dataPtr->elements.begin();
       iter != _elem->dataPtr->elements.end(); ++iter)
  {
    ElementPtr elem = (*iter)->Clone();
    elem->Copy(*iter);
    elem->SetParent(shared_from_this());
    this->dataPtr->elements.push_back(elem);
  }
}

/////////////////////////////////////////////////
void Element::PrintDescription(const std::string &_prefix) const
{
  std::cout << _prefix << "<element name ='" << this->dataPtr->name
            << "' required ='" << this->dataPtr->required << "'";

  if (this->dataPtr->value)
  {
    std::cout << " type ='" << this->dataPtr->value->GetTypeName()
              << "'"
              << " default ='" << this->dataPtr->value->GetDefaultAsString()
              << "'";
  }

  std::cout << ">\n";

  std::cout << _prefix << "  <description>" << this->dataPtr->description
            << "</description>\n";

  Param_V::iterator aiter;
  for (aiter = this->dataPtr->attributes.begin();
      aiter != this->dataPtr->attributes.end(); ++aiter)
  {
    std::cout << _prefix << "  <attribute name ='"
              << (*aiter)->GetKey() << "' type ='" << (*aiter)->GetTypeName()
              << "' default ='" << (*aiter)->GetDefaultAsString()
              << "' required ='" << (*aiter)->GetRequired() << "'>\n";
    std::cout << _prefix << "    <description>" << (*aiter)->GetDescription()
              << "</description>\n";
    std::cout << _prefix << "  </attribute>\n";
  }

  if (this->GetCopyChildren())
  {
    std::cout << _prefix << "  <element copy_data ='true' required ='*'/>\n";
  }


  std::string refSDF = this->ReferenceSDF();
  if (!refSDF.empty())
  {
    std::cout << _prefix << "  <element ref ='" << refSDF
              << "' required ='*'/>\n";
  }

  ElementPtr_V::iterator eiter;
  for (eiter = this->dataPtr->elementDescriptions.begin();
      eiter != this->dataPtr->elementDescriptions.end(); ++eiter)
  {
    (*eiter)->PrintDescription(_prefix + "  ");
  }

  std::cout << _prefix << "</element>\n";
}

/////////////////////////////////////////////////
void Element::PrintDocRightPane(std::string &_html, int _spacing,
                                int &_index) const
{
  std::ostringstream stream;
  ElementPtr_V::iterator eiter;

  int start = _index++;

  std::string childHTML;
  for (eiter = this->dataPtr->elementDescriptions.begin();
      eiter != this->dataPtr->elementDescriptions.end(); ++eiter)
  {
    (*eiter)->PrintDocRightPane(childHTML, _spacing + 4, _index);
  }

  stream << "<a name=\"" << this->dataPtr->name << start
         << "\">&lt" << this->dataPtr->name << "&gt</a>";

  stream << "<div style='padding-left:" << _spacing << "px;'>\n";

  stream << "<div style='background-color: #ffffff'>\n";

  stream << "<font style='font-weight:bold'>Description: </font>";
  if (!this->dataPtr->description.empty())
  {
    stream << this->dataPtr->description << "<br>\n";
  }
  else
  {
    stream << "none<br>\n";
  }

  stream << "<font style='font-weight:bold'>Required: </font>"
         << this->dataPtr->required << "&nbsp;&nbsp;&nbsp;\n";

  stream << "<font style='font-weight:bold'>Type: </font>";
  if (this->dataPtr->value)
  {
    stream << this->dataPtr->value->GetTypeName()
           << "&nbsp;&nbsp;&nbsp;\n"
           << "<font style='font-weight:bold'>Default: </font>"
           << this->dataPtr->value->GetDefaultAsString() << '\n';
  }
  else
  {
    stream << "n/a\n";
  }

  stream << "</div>";

  if (this->dataPtr->attributes.size() > 0)
  {
    stream << "<div style='background-color: #dedede; padding-left:10px; "
           << "display:inline-block;'>\n";
    stream << "<font style='font-weight:bold'>Attributes</font><br>";

    Param_V::iterator aiter;
    for (aiter = this->dataPtr->attributes.begin();
        aiter != this->dataPtr->attributes.end(); ++aiter)
    {
      stream << "<div style='display: inline-block;padding-bottom: 4px;'>\n";

      stream << "<div style='float:left; width: 80px;'>\n";
      stream << "<font style='font-style: italic;'>" << (*aiter)->GetKey()
        << "</font>: ";
      stream << "</div>\n";

      stream << "<div style='float:left; padding-left: 4px; width: 300px;'>\n";

      if (!(*aiter)->GetDescription().empty())
      {
          stream << (*aiter)->GetDescription() << "<br>\n";
      }
      else
      {
          stream << "no description<br>\n";
      }

      stream << "<font style='font-weight:bold'>Type: </font>"
             << (*aiter)->GetTypeName() << "&nbsp;&nbsp;&nbsp;"
             << "<font style='font-weight:bold'>Default: </font>"
             << (*aiter)->GetDefaultAsString() << "<br>";
      stream << "</div>\n";

      stream << "</div>\n";
    }
    stream << "</div>\n";
    stream << "<br>\n";
  }

  _html += stream.str();
  _html += childHTML;
  _html += "</div>\n";
}

/////////////////////////////////////////////////
void Element::PrintDocLeftPane(std::string &_html, int _spacing,
                               int &_index) const
{
  std::ostringstream stream;
  ElementPtr_V::iterator eiter;

  int start = _index++;

  std::string childHTML;
  for (eiter = this->dataPtr->elementDescriptions.begin();
      eiter != this->dataPtr->elementDescriptions.end(); ++eiter)
  {
    (*eiter)->PrintDocLeftPane(childHTML, _spacing + 4, _index);
  }

  stream << "<a id='" << start << "' onclick='highlight(" << start
         << ");' href=\"#" << this->dataPtr->name << start
         << "\">&lt" << this->dataPtr->name << "&gt</a>";

  stream << "<div style='padding-left:" << _spacing << "px;'>\n";

  _html += stream.str();
  _html += childHTML;
  _html += "</div>\n";
}

void Element::PrintValuesImpl(const std::string &_prefix,
                              std::ostringstream &_out) const
{
  _out << _prefix << "<" << this->dataPtr->name;

  Param_V::const_iterator aiter;
  for (aiter = this->dataPtr->attributes.begin();
       aiter != this->dataPtr->attributes.end(); ++aiter)
  {
    // Only print attribute values if they were set
<<<<<<< HEAD
    if ((*aiter)->GetSet())
=======
    // TODO(anyone): GetRequired is added here to support up-conversions where a
    // new required attribute with a default value is added. We would have
    // better separation of concerns if the conversion process set the required
    // attributes with their default values.
    if ((*aiter)->GetSet() || (*aiter)->GetRequired())
>>>>>>> f0c500b6
    {
      _out << " " << (*aiter)->GetKey() << "='"
           << (*aiter)->GetAsString() << "'";
    }
  }

  if (this->dataPtr->elements.size() > 0)
  {
    _out << ">\n";
    ElementPtr_V::const_iterator eiter;
    for (eiter = this->dataPtr->elements.begin();
         eiter != this->dataPtr->elements.end(); ++eiter)
    {
      (*eiter)->ToString(_prefix + "  ", _out);
    }
    _out << _prefix << "</" << this->dataPtr->name << ">\n";
  }
  else
  {
    if (this->dataPtr->value)
    {
      _out << ">" << this->dataPtr->value->GetAsString()
           << "</" << this->dataPtr->name << ">\n";
    }
    else
    {
      _out << "/>\n";
    }
  }
}

/////////////////////////////////////////////////
void Element::PrintValues(std::string _prefix) const
{
  std::ostringstream ss;
  PrintValuesImpl(_prefix, ss);
  std::cout << ss.str();
}

/////////////////////////////////////////////////
std::string Element::ToString(const std::string &_prefix) const
{
  std::ostringstream out;
  this->ToString(_prefix, out);
  return out.str();
}

/////////////////////////////////////////////////
void Element::ToString(const std::string &_prefix,
                       std::ostringstream &_out) const
{
  if (this->dataPtr->includeFilename.empty())
  {
    PrintValuesImpl(_prefix, _out);
  }
  else
  {
    _out << _prefix << "<include filename='"
         << this->dataPtr->includeFilename << "'/>\n";
  }
}

/////////////////////////////////////////////////
bool Element::HasAttribute(const std::string &_key) const
{
  return this->GetAttribute(_key) != nullptr;
}

/////////////////////////////////////////////////
bool Element::GetAttributeSet(const std::string &_key) const
{
  bool result = false;
  ParamPtr p = this->GetAttribute(_key);
  if (p)
  {
    result = p->GetSet();
  }

  return result;
}

/////////////////////////////////////////////////
ParamPtr Element::GetAttribute(const std::string &_key) const
{
  Param_V::const_iterator iter;
  for (iter = this->dataPtr->attributes.begin();
      iter != this->dataPtr->attributes.end(); ++iter)
  {
    if ((*iter)->GetKey() == _key)
    {
      return (*iter);
    }
  }
  return ParamPtr();
}

/////////////////////////////////////////////////
size_t Element::GetAttributeCount() const
{
  return this->dataPtr->attributes.size();
}

/////////////////////////////////////////////////
ParamPtr Element::GetAttribute(unsigned int _index) const
{
  ParamPtr result;
  if (_index < this->dataPtr->attributes.size())
  {
    result = this->dataPtr->attributes[_index];
  }

  return result;
}

/////////////////////////////////////////////////
size_t Element::GetElementDescriptionCount() const
{
  return this->dataPtr->elementDescriptions.size();
}

/////////////////////////////////////////////////
ElementPtr Element::GetElementDescription(unsigned int _index) const
{
  ElementPtr result;
  if (_index < this->dataPtr->elementDescriptions.size())
  {
    result = this->dataPtr->elementDescriptions[_index];
  }
  return result;
}

/////////////////////////////////////////////////
ElementPtr Element::GetElementDescription(const std::string &_key) const
{
  ElementPtr_V::const_iterator iter;
  for (iter = this->dataPtr->elementDescriptions.begin();
       iter != this->dataPtr->elementDescriptions.end(); ++iter)
  {
    if ((*iter)->GetName() == _key)
    {
      return (*iter);
    }
  }

  return ElementPtr();
}

/////////////////////////////////////////////////
ParamPtr Element::GetValue() const
{
  return this->dataPtr->value;
}

/////////////////////////////////////////////////
bool Element::HasElement(const std::string &_name) const
{
  return this->GetElementImpl(_name) != ElementPtr();
}

/////////////////////////////////////////////////
ElementPtr Element::GetElementImpl(const std::string &_name) const
{
  ElementPtr_V::const_iterator iter;
  for (iter = this->dataPtr->elements.begin();
       iter != this->dataPtr->elements.end(); ++iter)
  {
    if ((*iter)->GetName() == _name)
    {
      return (*iter);
    }
  }

  return ElementPtr();
}

/////////////////////////////////////////////////
ElementPtr Element::GetFirstElement() const
{
  if (this->dataPtr->elements.empty())
  {
    return ElementPtr();
  }
  else
  {
    return this->dataPtr->elements.front();
  }
}

/////////////////////////////////////////////////
ElementPtr Element::GetNextElement(const std::string &_name) const
{
  auto parent = this->dataPtr->parent.lock();
  if (parent)
  {
    ElementPtr_V::const_iterator iter;
    iter = std::find(parent->dataPtr->elements.begin(),
        parent->dataPtr->elements.end(), shared_from_this());

    if (iter == parent->dataPtr->elements.end())
    {
      return ElementPtr();
    }

    ++iter;
    if (iter == parent->dataPtr->elements.end())
    {
      return ElementPtr();
    }
    else if (_name.empty())
    {
      return *(iter);
    }
    else
    {
      for (; iter != parent->dataPtr->elements.end(); ++iter)
      {
        if ((*iter)->GetName() == _name)
        {
          return (*iter);
        }
      }
    }
  }

  return ElementPtr();
}

/////////////////////////////////////////////////
std::set<std::string> Element::GetElementTypeNames() const
{
  std::set<std::string> result;
  auto elem = this->GetFirstElement();
  while (elem)
  {
    std::string typeName = elem->GetName();
    result.insert(typeName);
    elem = elem->GetNextElement();
  }
  return result;
}

/////////////////////////////////////////////////
bool Element::HasUniqueChildNames(const std::string &_type) const
{
  auto namedElementsCount = this->CountNamedElements(_type);
  for (auto &iter : namedElementsCount)
  {
    if (iter.second > 1)
    {
      return false;
    }
  }
  return true;
}

/////////////////////////////////////////////////
std::map<std::string, std::size_t>
Element::CountNamedElements(const std::string &_type) const
{
  std::map<std::string, std::size_t> result;

  sdf::ElementPtr elem;
  if (_type.empty())
  {
    elem = this->GetFirstElement();
  }
  else
  {
    elem = this->GetElementImpl(_type);
  }

  while (elem)
  {
    if (elem->HasAttribute("name"))
    {
      // Get("name") returns attribute value if it exists before checking
      // for the value of a child element <name>, so it's safe to use
      // here since we've checked HasAttribute("name").
      std::string childNameAttributeValue = elem->Get<std::string>("name");
      if (result.find(childNameAttributeValue) == result.end())
      {
        result[childNameAttributeValue] = 1;
      }
      else
      {
        ++result[childNameAttributeValue];
      }
    }

    elem = elem->GetNextElement(_type);
  }

  return result;
}

/////////////////////////////////////////////////
ElementPtr Element::GetElement(const std::string &_name)
{
  ElementPtr result = this->GetElementImpl(_name);
  if (result == ElementPtr())
  {
    result = this->AddElement(_name);
  }

  return result;
}

/////////////////////////////////////////////////
void Element::InsertElement(ElementPtr _elem)
{
  this->dataPtr->elements.push_back(_elem);
}

/////////////////////////////////////////////////
bool Element::HasElementDescription(const std::string &_name) const
{
  return this->GetElementDescription(_name) != ElementPtr();
}

/////////////////////////////////////////////////
ElementPtr Element::AddElement(const std::string &_name)
{
  // if this element is a reference sdf and does not have any element
  // descriptions then get them from its parent
  auto parent = this->dataPtr->parent.lock();
  if (!this->dataPtr->referenceSDF.empty() &&
      this->dataPtr->elementDescriptions.empty() && parent &&
      parent->GetName() == this->dataPtr->name)
  {
    for (unsigned int i = 0; i < parent->GetElementDescriptionCount(); ++i)
    {
      this->dataPtr->elementDescriptions.push_back(
          parent->GetElementDescription(i)->Clone());
    }
  }

  ElementPtr_V::const_iterator iter, iter2;
  for (iter = this->dataPtr->elementDescriptions.begin();
      iter != this->dataPtr->elementDescriptions.end(); ++iter)
  {
    if ((*iter)->dataPtr->name == _name)
    {
      ElementPtr elem = (*iter)->Clone();
      elem->SetParent(shared_from_this());
      this->dataPtr->elements.push_back(elem);

      // Add all child elements.
      for (iter2 = elem->dataPtr->elementDescriptions.begin();
           iter2 != elem->dataPtr->elementDescriptions.end(); ++iter2)
      {
        // Add only required child element
        if ((*iter2)->GetRequired() == "1")
        {
          elem->AddElement((*iter2)->dataPtr->name);
        }
      }

      return this->dataPtr->elements.back();
    }
  }

  sdferr << "Missing element description for [" << _name << "]\n";
  return ElementPtr();
}

/////////////////////////////////////////////////
void Element::ClearElements()
{
  for (sdf::ElementPtr_V::iterator iter = this->dataPtr->elements.begin();
      iter != this->dataPtr->elements.end(); ++iter)
  {
    (*iter)->ClearElements();
  }

  this->dataPtr->elements.clear();
}

/////////////////////////////////////////////////
void Element::Update()
{
  for (sdf::Param_V::iterator iter = this->dataPtr->attributes.begin();
      iter != this->dataPtr->attributes.end(); ++iter)
  {
    (*iter)->Update();
  }

  for (sdf::ElementPtr_V::iterator iter = this->dataPtr->elements.begin();
      iter != this->dataPtr->elements.end(); ++iter)
  {
    (*iter)->Update();
  }

  if (this->dataPtr->value)
  {
    this->dataPtr->value->Update();
  }
}

/////////////////////////////////////////////////
void Element::Reset()
{
  for (ElementPtr_V::iterator iter = this->dataPtr->elements.begin();
      iter != this->dataPtr->elements.end(); ++iter)
  {
    if (*iter)
    {
      (*iter)->Reset();
    }
    (*iter).reset();
  }

  for (ElementPtr_V::iterator iter = this->dataPtr->elementDescriptions.begin();
      iter != this->dataPtr->elementDescriptions.end(); ++iter)
  {
    if (*iter)
    {
      (*iter)->Reset();
    }
    (*iter).reset();
  }
  this->dataPtr->elements.clear();
  this->dataPtr->elementDescriptions.clear();

  this->dataPtr->value.reset();

  this->dataPtr->parent.reset();
}

/////////////////////////////////////////////////
void Element::AddElementDescription(ElementPtr _elem)
{
  this->dataPtr->elementDescriptions.push_back(_elem);
}

/////////////////////////////////////////////////
void Element::SetInclude(const std::string &_filename)
{
  this->dataPtr->includeFilename = _filename;
}

/////////////////////////////////////////////////
std::string Element::GetInclude() const
{
  return this->dataPtr->includeFilename;
}

/////////////////////////////////////////////////
void Element::SetFilePath(const std::string &_path)
{
  this->dataPtr->path = _path;
}

/////////////////////////////////////////////////
const std::string &Element::FilePath() const
{
  return this->dataPtr->path;
}

/////////////////////////////////////////////////
std::string Element::GetDescription() const
{
  return this->dataPtr->description;
}

/////////////////////////////////////////////////
void Element::SetDescription(const std::string &_desc)
{
  this->dataPtr->description = _desc;
}

/////////////////////////////////////////////////
void Element::RemoveFromParent()
{
  auto parent = this->dataPtr->parent.lock();
  if (parent)
  {
    ElementPtr_V::iterator iter;
    iter = std::find(parent->dataPtr->elements.begin(),
        parent->dataPtr->elements.end(), shared_from_this());

    if (iter != parent->dataPtr->elements.end())
    {
      parent->dataPtr->elements.erase(iter);
      parent.reset();
    }
  }
}

/////////////////////////////////////////////////
void Element::RemoveChild(ElementPtr _child)
{
  SDF_ASSERT(_child, "Cannot remove a nullptr child pointer");

  ElementPtr_V::iterator iter;
  iter = std::find(this->dataPtr->elements.begin(),
                   this->dataPtr->elements.end(), _child);

  if (iter != this->dataPtr->elements.end())
  {
    _child->SetParent(ElementPtr());
    this->dataPtr->elements.erase(iter);
  }
}

/////////////////////////////////////////////////
std::any Element::GetAny(const std::string &_key) const
{
  std::any result;
  if (_key.empty() && this->dataPtr->value)
  {
    if (!this->dataPtr->value->GetAny(result))
    {
      sdferr << "Couldn't get element [" << this->GetName()
             << "] as std::any\n";
    }
  }
  else if (!_key.empty())
  {
    ParamPtr param = this->GetAttribute(_key);
    if (param)
    {
      if (!this->GetAttribute(_key)->GetAny(result))
      {
        sdferr << "Couldn't get attribute [" << _key << "] as std::any\n";
      }
    }
    else
    {
      ElementPtr tmp = this->GetElementImpl(_key);
      if (tmp != ElementPtr())
      {
        result = tmp->GetAny();
      }
      else
      {
        tmp = this->GetElementDescription(_key);
        if (tmp != ElementPtr())
        {
          result = tmp->GetAny();
        }
        else
        {
          sdferr << "Unable to find value for key [" << _key << "]\n";
        }
      }
    }
  }
  return result;
}<|MERGE_RESOLUTION|>--- conflicted
+++ resolved
@@ -419,15 +419,11 @@
        aiter != this->dataPtr->attributes.end(); ++aiter)
   {
     // Only print attribute values if they were set
-<<<<<<< HEAD
-    if ((*aiter)->GetSet())
-=======
     // TODO(anyone): GetRequired is added here to support up-conversions where a
     // new required attribute with a default value is added. We would have
     // better separation of concerns if the conversion process set the required
     // attributes with their default values.
     if ((*aiter)->GetSet() || (*aiter)->GetRequired())
->>>>>>> f0c500b6
     {
       _out << " " << (*aiter)->GetKey() << "='"
            << (*aiter)->GetAsString() << "'";
