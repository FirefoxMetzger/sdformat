--- conflicted
+++ resolved
@@ -979,14 +979,10 @@
     {
       Error err(
           ErrorCode::ELEMENT_MISSING,
-<<<<<<< HEAD
           "SDF Element<" + _sdf->GetName() + "> is missing",
-          _source});
-=======
-          "SDF Element<" + _sdf->GetName() + "> is missing", sourcePath);
+          _source);
       err.SetXmlPath(_sdf->XmlPath());
       _errors.push_back(err);
->>>>>>> 7be5c0b2
       return false;
     }
     else
@@ -1073,16 +1069,11 @@
                 "'" + std::string(attribute->Value()) +
                 "' is reserved; it cannot be used as a value of "
                 "attribute [" + p->GetKey() + "]",
-<<<<<<< HEAD
                 _source,
-                attribute->GetLineNum()});
-            }
-=======
-                sourcePath, attribute->GetLineNum());
+                attribute->GetLineNum());
             err.SetXmlPath(attributeXmlPath);
             _errors.push_back(err);
           }
->>>>>>> 7be5c0b2
         }
         // Set the value of the SDF attribute
         if (!p->SetFromString(attribute->Value()))
@@ -1090,14 +1081,10 @@
           Error err(
               ErrorCode::ATTRIBUTE_INVALID,
               "Unable to read attribute[" + p->GetKey() + "]",
-<<<<<<< HEAD
               _source,
-              attribute->GetLineNum()});
-=======
-              sourcePath, attribute->GetLineNum());
+              attribute->GetLineNum());
           err.SetXmlPath(attributeXmlPath);
           _errors.push_back(err);
->>>>>>> 7be5c0b2
           return false;
         }
         break;
@@ -1112,20 +1099,12 @@
               << "] not defined in SDF.\n";
       Error err(
           ErrorCode::ATTRIBUTE_INCORRECT_TYPE,
-          ss.str(), sourcePath, _xml->GetLineNum());
+          ss.str(),
+          _source,
+          _xml->GetLineNum());
       err.SetXmlPath(attributeXmlPath);
       enforceConfigurablePolicyCondition(
-<<<<<<< HEAD
-          _config.WarningsPolicy(),
-          Error(
-              ErrorCode::ATTRIBUTE_INCORRECT_TYPE,
-              ss.str(),
-              _source,
-              _xml->GetLineNum()),
-          _errors);
-=======
           _config.WarningsPolicy(), err, _errors);
->>>>>>> 7be5c0b2
     }
 
     attribute = attribute->Next();
@@ -1141,14 +1120,10 @@
           ErrorCode::ATTRIBUTE_MISSING,
           "Required attribute[" + p->GetKey() + "] in element[" + _xml->Value()
           + "] is not specified in SDF.",
-<<<<<<< HEAD
           _source,
-          _xml->GetLineNum()});
-=======
-          sourcePath, _xml->GetLineNum());
+          _xml->GetLineNum());
       err.SetXmlPath(_sdf->XmlPath());
       _errors.push_back(err);
->>>>>>> 7be5c0b2
       return false;
     }
   }
@@ -1190,14 +1165,10 @@
             Error err(
                 ErrorCode::URI_LOOKUP,
                 "Unable to find uri[" + uri + "]",
-<<<<<<< HEAD
                 _source,
-                uriElement->GetLineNum()});
-=======
-                sourcePath, uriElement->GetLineNum());
+                uriElement->GetLineNum());
             err.SetXmlPath(uriXmlPath);
             _errors.push_back(err);
->>>>>>> 7be5c0b2
             continue;
           }
           else
@@ -1214,14 +1185,10 @@
                     "Unable to resolve uri[" + uri + "] to model path [" +
                     modelPath + "] since it does not contain a model.config " +
                     "file.",
-<<<<<<< HEAD
                     _source,
-                    uriElement->GetLineNum()});
-=======
-                    sourcePath, uriElement->GetLineNum());
+                    uriElement->GetLineNum());
                 err.SetXmlPath(uriXmlPath);
                 _errors.push_back(err);
->>>>>>> 7be5c0b2
                 continue;
               }
             }
@@ -1239,14 +1206,10 @@
           Error err(
               ErrorCode::ATTRIBUTE_MISSING,
               "<include> element missing 'uri' attribute",
-<<<<<<< HEAD
               _source,
-              elemXml->GetLineNum()});
-=======
-              sourcePath, elemXml->GetLineNum());
+              elemXml->GetLineNum());
           err.SetXmlPath(includeXmlPath);
           _errors.push_back(err);
->>>>>>> 7be5c0b2
           continue;
         }
 
@@ -1274,14 +1237,10 @@
             Error err(
                 ErrorCode::FILE_READ,
                 "Unable to read file[" + filename + "]",
-<<<<<<< HEAD
                 _source,
-                uriElement->GetLineNum()});
-=======
-                sourcePath, uriElement->GetLineNum());
+                uriElement->GetLineNum());
             err.SetXmlPath(uriXmlPath);
             _errors.push_back(err);
->>>>>>> 7be5c0b2
             return false;
           }
 
@@ -1320,14 +1279,10 @@
                 ErrorCode::ELEMENT_MISSING,
                 "Failed to find top level <model> / <actor> / <light> for "
                 "<include>\n",
-<<<<<<< HEAD
                 _source,
-                uriElement->GetLineNum()});
-=======
-                sourcePath, uriElement->GetLineNum());
+                uriElement->GetLineNum());
             err.SetXmlPath(uriXmlPath);
             _errors.push_back(err);
->>>>>>> 7be5c0b2
             continue;
           }
 
@@ -1404,14 +1359,10 @@
                   ErrorCode::MODEL_PLACEMENT_FRAME_INVALID,
                   "<pose> is required when specifying the placement_frame "
                   "element",
-<<<<<<< HEAD
                   _source,
-                  elemXml->GetLineNum()});
-=======
-                  sourcePath, elemXml->GetLineNum());
+                  elemXml->GetLineNum());
               err.SetXmlPath(placementFrameXmlPath);
               _errors.push_back(err);
->>>>>>> 7be5c0b2
               return false;
             }
 
@@ -1424,14 +1375,10 @@
                   "'" + placementFrameVal +
                   "' is reserved; it cannot be used as a value of "
                   "element [placement_frame]",
-<<<<<<< HEAD
                   _source,
-                  placementFrameElem->GetLineNum()});
-=======
-                  sourcePath, placementFrameElem->GetLineNum());
+                  placementFrameElem->GetLineNum());
               err.SetXmlPath(placementFrameXmlPath);
               _errors.push_back(err);
->>>>>>> 7be5c0b2
             }
             topLevelElem->GetAttribute("placement_frame")
                 ->SetFromString(placementFrameVal);
@@ -1453,7 +1400,7 @@
 
                 sdf::ElementPtr pluginElem;
                 pluginElem = topLevelElem->AddElement("plugin");
-                pluginElem->SetFilePath(sourcePath);
+                pluginElem->SetFilePath(_source);
                 pluginElem->SetLineNumber(childElemXml->GetLineNum());
                 pluginElem->SetXmlPath(pluginXmlPath);
 
@@ -1463,14 +1410,10 @@
                   Error err(
                       ErrorCode::ELEMENT_INVALID,
                       "Error reading plugin element",
-<<<<<<< HEAD
                       _source,
-                      childElemXml->GetLineNum()});
-=======
-                      sourcePath, childElemXml->GetLineNum());
+                      childElemXml->GetLineNum());
                   err.SetXmlPath(pluginXmlPath);
                   _errors.push_back(err);
->>>>>>> 7be5c0b2
                   return false;
                 }
               }
@@ -1509,12 +1452,9 @@
 
           ElementPtr element = elemDesc->Clone();
           element->SetParent(_sdf);
-<<<<<<< HEAD
-=======
-          element->SetFilePath(sourcePath);
+          element->SetFilePath(_source);
           element->SetLineNumber(elemXml->GetLineNum());
           element->SetXmlPath(elemXmlPath);
->>>>>>> 7be5c0b2
           if (readXml(elemXml, element, _config, _source, _errors))
           {
             _sdf->InsertElement(element);
@@ -1525,14 +1465,10 @@
                 ErrorCode::ELEMENT_INVALID,
                 std::string("Error reading element <") +
                 elemXml->Value() + ">",
-<<<<<<< HEAD
                 _source,
-                elemXml->GetLineNum()});
-=======
-                sourcePath, elemXml->GetLineNum());
+                elemXml->GetLineNum());
             err.SetXmlPath(elemXmlPath);
             _errors.push_back(err);
->>>>>>> 7be5c0b2
             return false;
           }
           break;
@@ -1555,20 +1491,12 @@
 
         Error err(
             ErrorCode::ELEMENT_INCORRECT_TYPE,
-            ss.str(), sourcePath, elemXml->GetLineNum());
+            ss.str(),
+            _source,
+            elemXml->GetLineNum());
         err.SetXmlPath(elemXmlPath);
         enforceConfigurablePolicyCondition(
-<<<<<<< HEAD
-            _config.UnrecognizedElementsPolicy(),
-            Error(
-                ErrorCode::ELEMENT_INCORRECT_TYPE,
-                ss.str(),
-                _source,
-                elemXml->GetLineNum()),
-            _errors);
-=======
             _config.UnrecognizedElementsPolicy(), err, _errors);
->>>>>>> 7be5c0b2
 
         continue;
       }
@@ -1596,14 +1524,10 @@
                 ErrorCode::ELEMENT_MISSING,
                 "XML Missing required element[" + elemDesc->GetName() +
                 "], child of element[" + _sdf->GetName() + "]",
-<<<<<<< HEAD
                 _source,
-                elemXml->GetLineNum()});
-=======
-                sourcePath, elemXml->GetLineNum());
+                elemXml->GetLineNum());
             err.SetXmlPath(elemXmlPath);
             _errors.push_back(err);
->>>>>>> 7be5c0b2
             return false;
           }
           else
