/*
 * Copyright 2012 Open Source Robotics Foundation
 *
 * Licensed under the Apache License, Version 2.0 (the "License");
 * you may not use this file except in compliance with the License.
 * You may obtain a copy of the License at
 *
 *     http://www.apache.org/licenses/LICENSE-2.0
 *
 * Unless required by applicable law or agreed to in writing, software
 * distributed under the License is distributed on an "AS IS" BASIS,
 * WITHOUT WARRANTIES OR CONDITIONS OF ANY KIND, either express or implied.
 * See the License for the specific language governing permissions and
 * limitations under the License.
 *
 */

#include <iostream>
#include <cstdlib>
#include <map>
#include <string>

#include <ignition/math/SemanticVersion.hh>

#include "sdf/Console.hh"
#include "sdf/Filesystem.hh"
#include "sdf/Frame.hh"
#include "sdf/Joint.hh"
#include "sdf/Link.hh"
#include "sdf/Model.hh"
#include "sdf/Param.hh"
#include "sdf/Root.hh"
#include "sdf/SDFImpl.hh"
#include "sdf/World.hh"
#include "sdf/parser.hh"
#include "sdf/parser_urdf.hh"
#include "sdf/sdf_config.h"

#include "Converter.hh"
#include "FrameSemantics.hh"
#include "parser_private.hh"

namespace sdf
{
inline namespace SDF_VERSION_NAMESPACE {
//////////////////////////////////////////////////
/// \brief Internal helper for readFile, which populates the SDF values
/// from a file
///
/// This populates the given sdf pointer from a file. If the file is a URDF
/// file it is converted to SDF first. Conversion to the latest
/// SDF version is controlled by a function parameter.
/// \param[in] _filename Name of the SDF file
/// \param[in] _sdf Pointer to an SDF object.
/// \param[in] _convert Convert to the latest version if true.
/// \param[out] _errors Parsing errors will be appended to this variable.
/// \return True if successful.
bool readFileInternal(
    const std::string &_filename,
    SDFPtr _sdf,
    const bool _convert,
    Errors &_errors);

/// \brief Internal helper for readString, which populates the SDF values
/// from a string
///
/// This populates the sdf pointer from a string. If the string is from a URDF
/// file it is converted to SDF first. Conversion to the latest
/// SDF version is controlled by a function parameter.
/// \param[in] _xmlString XML string to be parsed.
/// \param[in] _sdf Pointer to an SDF object.
/// \param[in] _convert Convert to the latest version if true.
/// \param[out] _errors Parsing errors will be appended to this variable.
/// \return True if successful.
bool readStringInternal(
    const std::string &_xmlString,
    SDFPtr _sdf,
    const bool _convert,
    Errors &_errors);

//////////////////////////////////////////////////
template <typename TPtr>
static inline bool _initFile(const std::string &_filename, TPtr _sdf)
{
  TiXmlDocument xmlDoc;
  if (xmlDoc.LoadFile(_filename))
  {
    return initDoc(&xmlDoc, _sdf);
  }
  else
  {
    sdferr << "Unable to load file[" << _filename << "]\n";
  }

  return false;
}

//////////////////////////////////////////////////
bool init(SDFPtr _sdf)
{
  std::string xmldata = SDF::EmbeddedSpec("root.sdf", false);
  TiXmlDocument xmlDoc;
  xmlDoc.Parse(xmldata.c_str());
  return initDoc(&xmlDoc, _sdf);
}

//////////////////////////////////////////////////
bool initFile(const std::string &_filename, SDFPtr _sdf)
{
  std::string xmldata = SDF::EmbeddedSpec(_filename, true);
  if (!xmldata.empty())
  {
    TiXmlDocument xmlDoc;
    xmlDoc.Parse(xmldata.c_str());
    return initDoc(&xmlDoc, _sdf);
  }
  return _initFile(sdf::findFile(_filename), _sdf);
}

//////////////////////////////////////////////////
bool initFile(const std::string &_filename, ElementPtr _sdf)
{
  std::string xmldata = SDF::EmbeddedSpec(_filename, true);
  if (!xmldata.empty())
  {
    TiXmlDocument xmlDoc;
    xmlDoc.Parse(xmldata.c_str());
    return initDoc(&xmlDoc, _sdf);
  }
  return _initFile(sdf::findFile(_filename), _sdf);
}

//////////////////////////////////////////////////
bool initString(const std::string &_xmlString, SDFPtr _sdf)
{
  TiXmlDocument xmlDoc;
  xmlDoc.Parse(_xmlString.c_str());
  if (xmlDoc.Error())
  {
    sdferr << "Failed to parse string as XML: " << xmlDoc.ErrorDesc() << '\n';
    return false;
  }

  return initDoc(&xmlDoc, _sdf);
}

//////////////////////////////////////////////////
inline TiXmlElement *_initDocGetElement(TiXmlDocument *_xmlDoc)
{
  if (!_xmlDoc)
  {
    sdferr << "Could not parse the xml\n";
    return nullptr;
  }

  TiXmlElement *element = _xmlDoc->FirstChildElement("element");
  if (!element)
  {
    sdferr << "Could not find the 'element' element in the xml file\n";
    return nullptr;
  }

  return element;
}

//////////////////////////////////////////////////
bool initDoc(TiXmlDocument *_xmlDoc, SDFPtr _sdf)
{
  auto element = _initDocGetElement(_xmlDoc);
  if (!element)
  {
    return false;
  }

  return initXml(element, _sdf->Root());
}

//////////////////////////////////////////////////
bool initDoc(TiXmlDocument *_xmlDoc, ElementPtr _sdf)
{
  auto element = _initDocGetElement(_xmlDoc);
  if (!element)
  {
    return false;
  }

  return initXml(element, _sdf);
}

//////////////////////////////////////////////////
bool initXml(TiXmlElement *_xml, ElementPtr _sdf)
{
  const char *refString = _xml->Attribute("ref");
  if (refString)
  {
    _sdf->SetReferenceSDF(std::string(refString));
  }

  const char *nameString = _xml->Attribute("name");
  if (!nameString)
  {
    sdferr << "Element is missing the name attribute\n";
    return false;
  }
  _sdf->SetName(std::string(nameString));

  const char *requiredString = _xml->Attribute("required");
  if (!requiredString)
  {
    sdferr << "Element is missing the required attributed\n";
    return false;
  }
  _sdf->SetRequired(requiredString);

  const char *elemTypeString = _xml->Attribute("type");
  if (elemTypeString)
  {
    bool required = std::string(requiredString) == "1" ? true : false;
    const char *elemDefaultValue = _xml->Attribute("default");
    std::string description;
    TiXmlElement *descChild = _xml->FirstChildElement("description");
    if (descChild && descChild->GetText())
    {
      description = descChild->GetText();
    }

    _sdf->AddValue(elemTypeString, elemDefaultValue, required, description);
  }

  // Get all attributes
  for (TiXmlElement *child = _xml->FirstChildElement("attribute");
       child; child = child->NextSiblingElement("attribute"))
  {
    TiXmlElement *descriptionChild = child->FirstChildElement("description");
    const char *name = child->Attribute("name");
    const char *type = child->Attribute("type");
    const char *defaultValue = child->Attribute("default");

    requiredString = child->Attribute("required");

    if (!name)
    {
      sdferr << "Attribute is missing a name\n";
      return false;
    }
    if (!type)
    {
      sdferr << "Attribute is missing a type\n";
      return false;
    }
    if (!defaultValue)
    {
      sdferr << "Attribute[" << name << "] is missing a default\n";
      return false;
    }
    if (!requiredString)
    {
      sdferr << "Attribute is missing a required string\n";
      return false;
    }
    std::string requiredStr = sdf::trim(requiredString);
    bool required = requiredStr == "1" ? true : false;
    std::string description;

    if (descriptionChild && descriptionChild->GetText())
    {
      description = descriptionChild->GetText();
    }

    _sdf->AddAttribute(name, type, defaultValue, required, description);
  }

  // Read the element description
  TiXmlElement *descChild = _xml->FirstChildElement("description");
  if (descChild && descChild->GetText())
  {
    _sdf->SetDescription(descChild->GetText());
  }

  // Get all child elements
  for (TiXmlElement *child = _xml->FirstChildElement("element");
       child; child = child->NextSiblingElement("element"))
  {
    const char *copyDataString = child->Attribute("copy_data");
    if (copyDataString &&
        (std::string(copyDataString) == "true" ||
         std::string(copyDataString) == "1"))
    {
      _sdf->SetCopyChildren(true);
    }
    else
    {
      ElementPtr element(new Element);
      initXml(child, element);
      _sdf->AddElementDescription(element);
    }
  }

  // Get all include elements
  for (TiXmlElement *child = _xml->FirstChildElement("include");
       child; child = child->NextSiblingElement("include"))
  {
    std::string filename = child->Attribute("filename");

    ElementPtr element(new Element);

    initFile(filename, element);

    // override description for include elements
    TiXmlElement *description = child->FirstChildElement("description");
    if (description)
    {
      element->SetDescription(description->GetText());
    }

    _sdf->AddElementDescription(element);
  }

  return true;
}

//////////////////////////////////////////////////
SDFPtr readFile(const std::string &_filename, Errors &_errors)
{
  // Create and initialize the data structure that will hold the parsed SDF data
  sdf::SDFPtr sdfParsed(new sdf::SDF());
  sdf::init(sdfParsed);

  // Read an SDF file, and store the result in sdfParsed.
  if (!sdf::readFile(_filename, sdfParsed, _errors))
  {
    return SDFPtr();
  }

  return sdfParsed;
}

//////////////////////////////////////////////////
SDFPtr readFile(const std::string &_filename)
{
  Errors errors;
  SDFPtr result = readFile(_filename, errors);

  // Output errors
  for (auto const &e : errors)
    std::cerr << e << std::endl;

  return result;
}

//////////////////////////////////////////////////
bool readFile(const std::string &_filename, SDFPtr _sdf)
{
  Errors errors;
  bool result = readFile(_filename, _sdf, errors);

  // Output errors
  for (auto const &e : errors)
    std::cerr << e << std::endl;

  return result;
}

//////////////////////////////////////////////////
bool readFile(const std::string &_filename, SDFPtr _sdf, Errors &_errors)
{
  return readFileInternal(_filename, _sdf, true, _errors);
}

//////////////////////////////////////////////////
bool readFileWithoutConversion(
    const std::string &_filename, SDFPtr _sdf, Errors &_errors)
{
  return readFileInternal(_filename, _sdf, false, _errors);
}

//////////////////////////////////////////////////
bool readFileInternal(const std::string &_filename, SDFPtr _sdf,
      const bool _convert, Errors &_errors)
{
  TiXmlDocument xmlDoc;
  std::string filename = sdf::findFile(_filename, true, true);

  if (filename.empty())
  {
    sdferr << "Error finding file [" << _filename << "].\n";
    return false;
  }

  if (filesystem::is_directory(filename))
  {
    filename = getModelFilePath(filename);
  }

  if (!filesystem::exists(filename))
  {
    sdferr << "File [" << filename << "] doesn't exist.\n";
    return false;
  }

  if (!xmlDoc.LoadFile(filename))
  {
    sdferr << "Error parsing XML in file [" << filename << "]: "
           << xmlDoc.ErrorDesc() << '\n';
    return false;
  }

  // Suppress deprecation for sdf::URDF2SDF
  SDF_SUPPRESS_DEPRECATED_BEGIN
  if (readDoc(&xmlDoc, _sdf, filename, _convert, _errors))
  {
    return true;
  }
  else if (URDF2SDF::IsURDF(filename))
  {
    URDF2SDF u2g;
    TiXmlDocument doc = u2g.InitModelFile(filename);
    if (sdf::readDoc(&doc, _sdf, "urdf file", _convert, _errors))
    {
      sdfdbg << "parse from urdf file [" << _filename << "].\n";
      return true;
    }
    else
    {
      sdferr << "parse as old deprecated model file failed.\n";
      return false;
    }
  }
  SDF_SUPPRESS_DEPRECATED_END

  return false;
}

//////////////////////////////////////////////////
bool readString(const std::string &_xmlString, SDFPtr _sdf)
{
  Errors errors;
  bool result = readString(_xmlString, _sdf, errors);

  // Output errors
  for (auto const &e : errors)
    std::cerr << e << std::endl;

  return result;
}

//////////////////////////////////////////////////
bool readString(const std::string &_xmlString, SDFPtr _sdf, Errors &_errors)
{
  return readStringInternal(_xmlString, _sdf, true, _errors);
}

//////////////////////////////////////////////////
bool readStringWithoutConversion(
    const std::string &_filename, SDFPtr _sdf, Errors &_errors)
{
  return readStringInternal(_filename, _sdf, false, _errors);
}

//////////////////////////////////////////////////
bool readStringInternal(const std::string &_xmlString, SDFPtr _sdf,
    const bool _convert, Errors &_errors)
{
  TiXmlDocument xmlDoc;
  xmlDoc.Parse(_xmlString.c_str());
  if (xmlDoc.Error())
  {
    sdferr << "Error parsing XML from string: " << xmlDoc.ErrorDesc() << '\n';
    return false;
  }
  if (readDoc(&xmlDoc, _sdf, "data-string", _convert, _errors))
  {
    return true;
  }
  else
  {
    SDF_SUPPRESS_DEPRECATED_BEGIN
    URDF2SDF u2g;
    SDF_SUPPRESS_DEPRECATED_END
    TiXmlDocument doc = u2g.InitModelString(_xmlString);
    if (sdf::readDoc(&doc, _sdf, "urdf string", _convert, _errors))
    {
      sdfdbg << "Parsing from urdf.\n";
      return true;
    }
    else
    {
      sdferr << "parse as old deprecated model file failed.\n";
      return false;
    }
  }

  return false;
}

//////////////////////////////////////////////////
bool readString(const std::string &_xmlString, ElementPtr _sdf)
{
  Errors errors;
  bool result = readString(_xmlString, _sdf, errors);

  // Output errors
  for (auto const &e : errors)
    std::cerr << e << std::endl;

  return result;
}

//////////////////////////////////////////////////
bool readString(const std::string &_xmlString, ElementPtr _sdf, Errors &_errors)
{
  TiXmlDocument xmlDoc;
  xmlDoc.Parse(_xmlString.c_str());
  if (xmlDoc.Error())
  {
    sdferr << "Error parsing XML from string: " << xmlDoc.ErrorDesc() << '\n';
    return false;
  }
  if (readDoc(&xmlDoc, _sdf, "data-string", true, _errors))
  {
    return true;
  }
  else
  {
    sdferr << "parse as sdf version " << SDF::Version() << " failed, "
           << "should try to parse as old deprecated format\n";
    return false;
  }
}

//////////////////////////////////////////////////
bool readDoc(TiXmlDocument *_xmlDoc, SDFPtr _sdf,
    const std::string &_source, bool _convert, Errors &_errors)
{
  if (!_xmlDoc)
  {
    sdfwarn << "Could not parse the xml from source[" << _source << "]\n";
    return false;
  }

  // check sdf version
  TiXmlElement *sdfNode = _xmlDoc->FirstChildElement("sdf");
  if (!sdfNode)
  {
    return false;
  }

  if (nullptr == _sdf || nullptr == _sdf->Root())
  {
    sdferr << "SDF pointer or its Root is null.\n";
    return false;
  }

  if (_source != "data-string")
  {
    _sdf->SetFilePath(_source);
  }

  if (sdfNode && sdfNode->Attribute("version"))
  {
    if (_sdf->OriginalVersion().empty())
    {
      _sdf->SetOriginalVersion(sdfNode->Attribute("version"));
    }

    if (_sdf->Root()->OriginalVersion().empty())
    {
      _sdf->Root()->SetOriginalVersion(sdfNode->Attribute("version"));
    }

    if (_convert
        && strcmp(sdfNode->Attribute("version"), SDF::Version().c_str()) != 0)
    {
      sdfdbg << "Converting a deprecated source[" << _source << "].\n";
      Converter::Convert(_xmlDoc, SDF::Version());
    }

    // parse new sdf xml
    TiXmlElement *elemXml = _xmlDoc->FirstChildElement(_sdf->Root()->GetName());
    if (!readXml(elemXml, _sdf->Root(), _errors))
    {
      _errors.push_back({ErrorCode::ELEMENT_INVALID,
          "Error reading element <" + _sdf->Root()->GetName() + ">"});
      return false;
    }
  }
  else
  {
    if (!sdfNode)
    {
      sdfdbg << "No <sdf> element in file[" << _source << "]\n";
    }
    else if (!sdfNode->Attribute("version"))
    {
      sdfdbg << "SDF <sdf> element has no version in file["
             << _source << "]\n";
    }
    return false;
  }

  return true;
}

//////////////////////////////////////////////////
bool readDoc(TiXmlDocument *_xmlDoc, ElementPtr _sdf,
             const std::string &_source, bool _convert, Errors &_errors)
{
  if (!_xmlDoc)
  {
    sdfwarn << "Could not parse the xml\n";
    return false;
  }

  // check sdf version
  TiXmlElement *sdfNode = _xmlDoc->FirstChildElement("sdf");
  if (!sdfNode)
  {
    return false;
  }

  if (_source != "data-string")
  {
    _sdf->SetFilePath(_source);
  }

  if (sdfNode && sdfNode->Attribute("version"))
  {
    if (_sdf->OriginalVersion().empty())
    {
      _sdf->SetOriginalVersion(sdfNode->Attribute("version"));
    }

    if (_convert
        && strcmp(sdfNode->Attribute("version"), SDF::Version().c_str()) != 0)
    {
      sdfwarn << "Converting a deprecated SDF source[" << _source << "].\n";
      Converter::Convert(_xmlDoc, SDF::Version());
    }

    TiXmlElement *elemXml = sdfNode;
    if (sdfNode->Value() != _sdf->GetName() &&
        sdfNode->FirstChildElement(_sdf->GetName()))
    {
      elemXml = sdfNode->FirstChildElement(_sdf->GetName());
    }

    // parse new sdf xml
    if (!readXml(elemXml, _sdf, _errors))
    {
      _errors.push_back({ErrorCode::ELEMENT_INVALID,
          "Unable to parse sdf element["+ _sdf->GetName() + "]"});
      return false;
    }
  }
  else
  {
    if (!sdfNode)
    {
      sdfdbg << "SDF has no <sdf> element\n";
    }
    else if (!sdfNode->Attribute("version"))
    {
      sdfdbg << "<sdf> element has no version\n";
    }
    return false;
  }

  return true;
}

//////////////////////////////////////////////////
std::string getBestSupportedModelVersion(TiXmlElement *_modelXML,
                                         std::string &_modelFileName)
{
  TiXmlElement *sdfXML = _modelXML->FirstChildElement("sdf");
  TiXmlElement *nameSearch = _modelXML->FirstChildElement("name");

  // If a match is not found, use the latest version of the element
  // that is not older than the SDF parser.
  ignition::math::SemanticVersion sdfParserVersion(SDF_VERSION);
  std::string bestVersionStr = "0.0";

  TiXmlElement *sdfSearch = sdfXML;
  while (sdfSearch)
  {
    if (sdfSearch->Attribute("version"))
    {
      auto version = std::string(sdfSearch->Attribute("version"));
      ignition::math::SemanticVersion modelVersion(version);
      ignition::math::SemanticVersion bestVersion(bestVersionStr);
      if (modelVersion > bestVersion)
      {
        // this model is better than the previous one
        if (modelVersion <= sdfParserVersion)
        {
          // the parser can read it
          sdfXML  = sdfSearch;
          bestVersionStr = version;
        }
        else
        {
          sdfwarn << "Ignoring version " << version
                  << " for model " << nameSearch->GetText()
                  << " because is newer than this sdf parser"
                  << " (version " << SDF_VERSION << ")\n";
        }
      }
    }
    sdfSearch = sdfSearch->NextSiblingElement("sdf");
  }

  if (!sdfXML || !sdfXML->GetText())
  {
    sdferr << "Failure to detect an sdf tag in the model config file"
           << " for model: " << nameSearch->GetText() << "\n";

    _modelFileName = "";
    return "";
  }

  if (!sdfXML->Attribute("version"))
  {
    sdfwarn << "Can not find the XML attribute 'version'"
            << " in sdf XML tag for model: " << nameSearch->GetText() << "."
            << " Please specify the SDF protocol supported in the model"
            << " configuration file. The first sdf tag in the config file"
            << " will be used \n";
  }

  _modelFileName = sdfXML->GetText();
  return bestVersionStr;
}

//////////////////////////////////////////////////
std::string getModelFilePath(const std::string &_modelDirPath)
{
  std::string configFilePath;

  /// \todo This hardcoded bit is very Gazebo centric. It should
  /// be abstracted away, possibly through a plugin to SDF.
  configFilePath = sdf::filesystem::append(_modelDirPath, "model.config");
  if (!sdf::filesystem::exists(configFilePath))
  {
    // We didn't find model.config, look for manifest.xml instead
    configFilePath = sdf::filesystem::append(_modelDirPath, "manifest.xml");
    if (!sdf::filesystem::exists(configFilePath))
    {
      // We didn't find manifest.xml either, output an error and get out.
      sdferr << "Could not find model.config or manifest.xml in ["
             << _modelDirPath << "]\n";
      return std::string();
    }
    else
    {
      // We found manifest.xml, but since it is deprecated print a warning.
      sdfwarn << "The manifest.xml for a model is deprecated. "
              << "Please rename manifest.xml to "
              << "model.config" << ".\n";
    }
  }

  TiXmlDocument configFileDoc;
  if (!configFileDoc.LoadFile(configFilePath))
  {
    sdferr << "Error parsing XML in file ["
           << configFilePath << "]: "
           << configFileDoc.ErrorDesc() << '\n';
    return std::string();
  }

  TiXmlElement *modelXML = configFileDoc.FirstChildElement("model");

  if (!modelXML)
  {
    sdferr << "No <model> element in configFile[" << configFilePath << "]\n";
    return std::string();
  }

  std::string modelFileName;
  if (getBestSupportedModelVersion(modelXML, modelFileName).empty())
  {
    return std::string();
  }

  return sdf::filesystem::append(_modelDirPath, modelFileName);
}

//////////////////////////////////////////////////
/// Helper function that reads all the attributes of an element from TinyXML to
/// sdf::Element.
/// \param[in] _xml Pointer to XML element to read the attributes from.
/// \param[in,out] _sdf sdf::Element pointer to parse the attribute data into.
/// \param[out] _errors Captures errors found during parsing.
/// \return True on success, false on error.
static bool readAttributes(TiXmlElement *_xml, ElementPtr _sdf, Errors &_errors)
{
  TiXmlAttribute *attribute = _xml->FirstAttribute();

  unsigned int i = 0;

  // Iterate over all the attributes defined in the give XML element
  while (attribute)
  {
    // Avoid printing a warning message for missing attributes if a namespaced
    // attribute is found
    if (std::strchr(attribute->Name(), ':') != NULL)
    {
      _sdf->AddAttribute(attribute->Name(), "string", "", 1, "");
      _sdf->GetAttribute(attribute->Name())->SetFromString(
          attribute->ValueStr());
      attribute = attribute->Next();
      continue;
    }
    // Find the matching attribute in SDF
    for (i = 0; i < _sdf->GetAttributeCount(); ++i)
    {
      ParamPtr p = _sdf->GetAttribute(i);
      if (p->GetKey() == attribute->Name())
      {
        // Set the value of the SDF attribute
        if (!p->SetFromString(attribute->ValueStr()))
        {
          _errors.push_back({ErrorCode::ATTRIBUTE_INVALID,
              "Unable to read attribute[" + p->GetKey() + "]"});
          return false;
        }
        break;
      }
    }

    if (i == _sdf->GetAttributeCount())
    {
      sdfwarn << "XML Attribute[" << attribute->Name()
        << "] in element[" << _xml->Value()
        << "] not defined in SDF, ignoring.\n";
    }

    attribute = attribute->Next();
  }

  // Check that all required attributes have been set
  for (i = 0; i < _sdf->GetAttributeCount(); ++i)
  {
    ParamPtr p = _sdf->GetAttribute(i);
    if (p->GetRequired() && !p->GetSet())
    {
      _errors.push_back({ErrorCode::ATTRIBUTE_MISSING,
          "Required attribute[" + p->GetKey() + "] in element[" + _xml->Value()
          + "] is not specified in SDF."});
      return false;
    }
  }

  return true;
}

//////////////////////////////////////////////////
/// Helper function to resolve file name from an //include/uri element.
/// \param[in] _uriElem Pointer to the //include/uri XML element.
/// \param[out] _fileName Resolved file name.
/// \param[out] _errors Captures errors found during parsing.
/// \return True if the file name is successfully resolved, false on error.
static bool resolveFileNameFromUri(TiXmlElement *_uriElem,
                                   std::string &_fileName, Errors &_errors)
{
  if (_uriElem)
  {
    const std::string uri = _uriElem->GetText();
    const std::string modelPath = sdf::findFile(uri, true, true);

    // Test the model path
    if (modelPath.empty())
    {
      _errors.push_back(
          {ErrorCode::URI_LOOKUP, "Unable to find uri[" + uri + "]"});

      size_t modelFound = uri.find("model://");
      if (modelFound != 0u)
      {
        _errors.push_back(
            {ErrorCode::URI_INVALID,
             "Invalid uri[" + uri + "]. Should be model://" + uri});
      }
      return false;
    }
    else
    {
      if (!sdf::filesystem::is_directory(modelPath))
      {
        _errors.push_back({ErrorCode::DIRECTORY_NONEXISTANT,
                           "Directory doesn't exist[" + modelPath + "]"});
        return false;
      }
    }

    // Get the config.xml filename
    _fileName = getModelFilePath(modelPath);

    if (_fileName .empty())
    {
      _errors.push_back(
          {ErrorCode::URI_LOOKUP,
           "Unable to resolve uri[" + uri + "] to model path [" + modelPath +
               "] since it does not contain a model.config " + "file."});
      return false;
    }
  }
  else
  {
    _errors.push_back({ErrorCode::ATTRIBUTE_MISSING,
                       "<include> element missing 'uri' attribute"});
    return false;
  }
  return true;
}

//////////////////////////////////////////////////
bool readXml(TiXmlElement *_xml, ElementPtr _sdf, Errors &_errors)
{
  // Check if the element pointer is deprecated.
  if (_sdf->GetRequired() == "-1")
  {
    _errors.push_back({ErrorCode::ELEMENT_DEPRECATED,
        "SDF Element[" + _sdf->GetName() + "] is deprecated"});
    return true;
  }

  if (!_xml)
  {
    if (_sdf->GetRequired() == "1" || _sdf->GetRequired() =="+")
    {
      _errors.push_back({ErrorCode::ELEMENT_MISSING,
          "SDF Element<" + _sdf->GetName() + "> is missing"});
      return false;
    }
    else
    {
      return true;
    }
  }

  if (_xml->GetText() != nullptr && _sdf->GetValue())
  {
    if (!_sdf->GetValue()->SetFromString(_xml->GetText()))
      return false;
  }

  // check for nested sdf
  std::string refSDFStr = _sdf->ReferenceSDF();
  if (!refSDFStr.empty())
  {
    ElementPtr refSDF;
    refSDF.reset(new Element);
    std::string refFilename = refSDFStr + ".sdf";
    initFile(refFilename, refSDF);
    _sdf->RemoveFromParent();
    _sdf->Copy(refSDF);
  }

  if (!readAttributes(_xml, _sdf, _errors))
    return false;

  if (_sdf->GetCopyChildren())
  {
    copyChildren(_sdf, _xml, false);
  }
  else
  {
    std::string filename;

    // Iterate over all the child elements
    TiXmlElement *elemXml = nullptr;
    for (elemXml = _xml->FirstChildElement(); elemXml;
         elemXml = elemXml->NextSiblingElement())
    {
      if (std::string("include") == elemXml->Value())
      {
        if (!resolveFileNameFromUri(elemXml->FirstChildElement("uri"), filename,
                                    _errors))
          continue;

        // NOTE: sdf::init is an expensive call. For performance reason,
        // a new sdf pointer is created here by cloning a fresh sdf template
        // pointer instead of calling init every iteration.
        // SDFPtr includeSDF(new SDF);
        // init(includeSDF);
        static SDFPtr includeSDFTemplate;
        if (!includeSDFTemplate)
        {
          includeSDFTemplate.reset(new SDF);
          init(includeSDFTemplate);
        }
        SDFPtr includeSDF(new SDF);
        includeSDF->Root(includeSDFTemplate->Root()->Clone());

        if (!readFile(filename, includeSDF))
        {
          _errors.push_back({ErrorCode::FILE_READ,
              "Unable to read file[" + filename + "]"});
          return false;
        }

        sdf::ElementPtr topLevelElem;
        bool isModel{false};
        bool isActor{false};
        if (includeSDF->Root()->HasElement("model"))
        {
          topLevelElem = includeSDF->Root()->GetElement("model");
          isModel = true;
        }
        else if (includeSDF->Root()->HasElement("actor"))
        {
          topLevelElem = includeSDF->Root()->GetElement("actor");
          isActor = true;
        }
        else if (includeSDF->Root()->HasElement("light"))
        {
          topLevelElem = includeSDF->Root()->GetElement("light");
        }
        else
        {
          _errors.push_back({ErrorCode::ELEMENT_MISSING,
              "Failed to find top level <model> / <actor> / <light> for "
              "<include>\n"});
          continue;
        }

        if (elemXml->FirstChildElement("name"))
        {
          topLevelElem->GetAttribute("name")->SetFromString(
                elemXml->FirstChildElement("name")->GetText());
        }

        TiXmlElement *poseElemXml = elemXml->FirstChildElement("pose");
        if (poseElemXml)
        {
          sdf::ElementPtr poseElem = topLevelElem->GetElement("pose");

          if (poseElemXml->GetText())
          {
            poseElem->GetValue()->SetFromString(poseElemXml->GetText());
          }
          else
          {
            poseElem->GetValue()->Reset();
          }

          const char *relativeTo = poseElemXml->Attribute("relative_to");
          if (relativeTo)
          {
            poseElem->GetAttribute("relative_to")->SetFromString(relativeTo);
          }
          else
          {
            poseElem->GetAttribute("relative_to")->Reset();
          }
        }

        if (isModel && elemXml->FirstChildElement("static"))
        {
          topLevelElem->GetElement("static")->GetValue()->SetFromString(
                elemXml->FirstChildElement("static")->GetText());
        }

        if (isModel || isActor)
        {
          for (TiXmlElement *childElemXml = elemXml->FirstChildElement();
               childElemXml; childElemXml = childElemXml->NextSiblingElement())
          {
            if (std::string("plugin") == childElemXml->Value())
            {
              sdf::ElementPtr pluginElem;
              pluginElem = topLevelElem->AddElement("plugin");

              if (!readXml(childElemXml, pluginElem, _errors))
              {
                _errors.push_back({ErrorCode::ELEMENT_INVALID,
                                   "Error reading plugin element"});
                return false;
              }
            }
          }
        }

        if (_sdf->GetName() == "model")
        {
          addNestedModel(_sdf, includeSDF->Root(), _errors);
        }
        else
        {
          includeSDF->Root()->GetFirstElement()->SetParent(_sdf);
          _sdf->InsertElement(includeSDF->Root()->GetFirstElement());
          // TODO(anyone): This was used to store the included filename so that
          // when a world is saved, the included model's SDF is not stored in
          // the world file. This highlights the need to make model inclusion a
          // core feature of SDF, and not a hack that that parser handles
          // includeSDF->Root()->GetFirstElement()->SetInclude(
          // elemXml->Attribute("filename"));
        }

        continue;
      }

      // Find the matching element in SDF
      unsigned int descCounter = 0;
      for (descCounter = 0;
           descCounter != _sdf->GetElementDescriptionCount(); ++descCounter)
      {
        ElementPtr elemDesc = _sdf->GetElementDescription(descCounter);
        if (elemDesc->GetName() == elemXml->Value())
        {
          ElementPtr element = elemDesc->Clone();
          element->SetParent(_sdf);
          if (readXml(elemXml, element, _errors))
          {
            _sdf->InsertElement(element);
          }
          else
          {
            _errors.push_back({ErrorCode::ELEMENT_INVALID,
                std::string("Error reading element <") +
                elemXml->Value() + ">"});
            return false;
          }
          break;
        }
      }

      if (descCounter == _sdf->GetElementDescriptionCount())
      {
        sdfdbg << "XML Element[" << elemXml->Value()
               << "], child of element[" << _xml->Value()
               << "], not defined in SDF. Copying[" << elemXml->Value() << "] "
               << "as children of [" << _xml->Value() << "].\n";
        continue;
      }
    }

    // Copy unknown elements outside the loop so it only happens one time
    copyChildren(_sdf, _xml, true);

    // Check that all required elements have been set
    for (unsigned int descCounter = 0;
         descCounter != _sdf->GetElementDescriptionCount(); ++descCounter)
    {
      ElementPtr elemDesc = _sdf->GetElementDescription(descCounter);

      if (elemDesc->GetRequired() == "1" || elemDesc->GetRequired() == "+")
      {
        if (!_sdf->HasElement(elemDesc->GetName()))
        {
          if (_sdf->GetName() == "joint" &&
              _sdf->Get<std::string>("type") != "ball")
          {
            _errors.push_back({ErrorCode::ELEMENT_MISSING,
                "XML Missing required element[" + elemDesc->GetName() +
                "], child of element[" + _sdf->GetName() + "]"});
            return false;
          }
          else
          {
            // Add default element
            ElementPtr defaultElement = _sdf->AddElement(elemDesc->GetName());
            defaultElement->SetExplicitlySetInFile(false);
          }
        }
      }
    }
  }

  return true;
}

/////////////////////////////////////////////////
static void replace_all(std::string &_str,
                        const std::string &_from,
                        const std::string &_to)
{
  if (_from.empty())
  {
    return;
  }
  size_t start_pos = 0;
  while ((start_pos = _str.find(_from, start_pos)) != std::string::npos)
  {
    _str.replace(start_pos, _from.length(), _to);
    // We need to advance our starting position beyond what we
    // just replaced to deal with the case where the '_to' string
    // happens to contain a piece of '_from'.
    start_pos += _to.length();
  }
}

/////////////////////////////////////////////////
void copyChildren(ElementPtr _sdf, TiXmlElement *_xml, const bool _onlyUnknown)
{
  // Iterate over all the child elements
  TiXmlElement *elemXml = nullptr;
  for (elemXml = _xml->FirstChildElement(); elemXml;
       elemXml = elemXml->NextSiblingElement())
  {
    std::string elem_name = elemXml->ValueStr();

    if (_sdf->HasElementDescription(elem_name))
    {
      if (!_onlyUnknown)
      {
        sdf::ElementPtr element = _sdf->AddElement(elem_name);

        // FIXME: copy attributes
        for (TiXmlAttribute *attribute = elemXml->FirstAttribute();
             attribute; attribute = attribute->Next())
        {
          element->GetAttribute(attribute->Name())->SetFromString(
            attribute->ValueStr());
        }

        // copy value
        std::string value = elemXml->GetText();
        if (!value.empty())
        {
          element->GetValue()->SetFromString(value);
        }
        copyChildren(element, elemXml, _onlyUnknown);
      }
    }
    else
    {
      ElementPtr element(new Element);
      element->SetParent(_sdf);
      element->SetName(elem_name);
      if (elemXml->GetText() != nullptr)
      {
        element->AddValue("string", elemXml->GetText(), "1");
      }

      for (TiXmlAttribute *attribute = elemXml->FirstAttribute();
           attribute; attribute = attribute->Next())
      {
        element->AddAttribute(attribute->Name(), "string", "", 1, "");
        element->GetAttribute(attribute->Name())->SetFromString(
          attribute->ValueStr());
      }

      copyChildren(element, elemXml, _onlyUnknown);
      _sdf->InsertElement(element);
    }
  }
}

/////////////////////////////////////////////////
void addNestedModel(ElementPtr _sdf, ElementPtr _includeSDF)
{
  Errors errors;
  addNestedModel(_sdf, _includeSDF, errors);
  for (const auto &e : errors)
  {
    sdferr << e << '\n';
  }
}

/////////////////////////////////////////////////
void addNestedModel(ElementPtr _sdf, ElementPtr _includeSDF, Errors &_errors)
{
  ElementPtr modelPtr = _includeSDF->GetElement("model");
  ElementPtr elem = modelPtr->GetFirstElement();
  std::map<std::string, std::string> replace;

  ignition::math::Pose3d modelPose =
    modelPtr->Get<ignition::math::Pose3d>("pose");

  std::string modelName = modelPtr->Get<std::string>("name");

  // Inject a frame to represent the nested __model__ frame.
  ElementPtr nestedModelFrame = _sdf->AddElement("frame");
  const std::string nestedModelFrameName = modelName + "::__model__";
  nestedModelFrame->GetAttribute("name")->Set(nestedModelFrameName);

  replace["__model__"] = nestedModelFrameName;

  std::string canonicalLinkName = "";
  if (modelPtr->GetAttribute("canonical_link")->GetSet())
  {
    canonicalLinkName = modelPtr->GetAttribute("canonical_link")->GetAsString();
  }
  else if (modelPtr->HasElement("link"))
  {
    canonicalLinkName =
      modelPtr->GetElement("link")->GetAttribute("name")->GetAsString();
  }
  nestedModelFrame->GetAttribute("attached_to")
      ->Set(modelName + "::" + canonicalLinkName);

  ElementPtr nestedModelFramePose = nestedModelFrame->AddElement("pose");
  nestedModelFramePose->Set(modelPose);

  // Set the nestedModelFrame's //pose/@relative_to to the frame used in
  // //include/pose/@relative_to.
  std::string modelPoseRelativeTo = "";
  if (modelPtr->HasElement("pose"))
  {
    modelPoseRelativeTo =
        modelPtr->GetElement("pose")->Get<std::string>("relative_to");
  }

  // If empty, use "__model__", since leaving it empty would make it
  // relative_to the canonical link frame specified in //frame/@attached_to.
  if (modelPoseRelativeTo.empty())
  {
    modelPoseRelativeTo = "__model__";
  }

  nestedModelFramePose->GetAttribute("relative_to")->Set(modelPoseRelativeTo);

  while (elem)
  {
<<<<<<< HEAD
    if ((elem->GetName() == "link") ||
        (elem->GetName() == "model") ||
        (elem->GetName() == "joint") ||
        (elem->GetName() == "frame"))
=======
    // protect elements that should not change the name attribute
    // i.e: plugin
    if ((elem->GetName() == "link") || (elem->GetName() == "joint") ||
        (elem->GetName() == "model"))
>>>>>>> c02aca7f
    {
      std::string elemName = elem->Get<std::string>("name");
      std::string newName =  modelName + "::" + elemName;
      replace[elemName] = newName;
    }

    if ((elem->GetName() == "link") || (elem->GetName() == "model"))
    {
<<<<<<< HEAD
      // Add a pose element even if the element doesn't originally have one
      auto elemPose = elem->GetElement("pose");

      // If //pose/@relative_to is empty, explicitly set it to the name
      // of the nested model frame.
      auto relativeTo = elemPose->GetAttribute("relative_to");
      if (relativeTo->GetAsString().empty())
=======
      if (elem->HasElementDescription("pose"))
>>>>>>> c02aca7f
      {
        relativeTo->Set(nestedModelFrameName);
      }

      // If //pose/@relative_to is set, let the replacement step handle it.
    }
    else if (elem->GetName() == "frame")
    {
<<<<<<< HEAD
      // If //frame/@attached_to is empty, explicitly set it to the name
      // of the nested model frame.
      auto attachedTo = elem->GetAttribute("attached_to");
      if (attachedTo->GetAsString().empty())
=======
      //   rotate the joint axis because they are model-global
      if (elem->HasElement("axis"))
>>>>>>> c02aca7f
      {
        attachedTo->Set(nestedModelFrameName);
      }

      // If //frame/@attached_to is set, let the replacement step handle it.
    }
    elem = elem->GetNextElement();
  }

  std::string str = _includeSDF->ToString("");
  for (std::map<std::string, std::string>::iterator iter = replace.begin();
       iter != replace.end(); ++iter)
  {
    std::string oldName(iter->first);
    std::string nameWithNestedPrefix(iter->second);
    replace_all(str, std::string("\"") + oldName + "\"",
                     std::string("\"") + nameWithNestedPrefix + "\"");
    replace_all(str, std::string("'") + oldName + "'",
                     std::string("'") + nameWithNestedPrefix + "'");
    replace_all(str, std::string(">") + oldName + "<",
                     std::string(">") + nameWithNestedPrefix + "<");
    // Deal with nested model inside other nested model and already with
    // ::namespace:: entries in the name
    replace_all(str, std::string(">") + oldName + "::",
                     std::string(">") + nameWithNestedPrefix + "::");
  }

  _includeSDF->ClearElements();
  readString(str, _includeSDF, _errors);

  elem = _includeSDF->GetElement("model")->GetFirstElement();
  ElementPtr nextElem;
  while (elem)
  {
    nextElem = elem->GetNextElement();

    if (elem->GetName() != "pose")
    {
      elem->SetParent(_sdf);
      _sdf->InsertElement(elem);
    }
    elem = nextElem;
  }
}

/////////////////////////////////////////////////
bool convertFile(const std::string &_filename, const std::string &_version,
                 SDFPtr _sdf)
{
  std::string filename = sdf::findFile(_filename);

  if (filename.empty())
  {
    sdferr << "Error finding file [" << _filename << "].\n";
    return false;
  }

  if (nullptr == _sdf || nullptr == _sdf->Root())
  {
    sdferr << "SDF pointer or its Root is null.\n";
    return false;
  }

  TiXmlDocument xmlDoc;
  if (xmlDoc.LoadFile(filename))
  {
    // read initial sdf version
    std::string originalVersion;
    {
      TiXmlElement *sdfNode = xmlDoc.FirstChildElement("sdf");
      if (sdfNode && sdfNode->Attribute("version"))
      {
        originalVersion = sdfNode->Attribute("version");
      }
    }

    _sdf->SetOriginalVersion(originalVersion);

    if (sdf::Converter::Convert(&xmlDoc, _version, true))
    {
      Errors errors;
      bool result = sdf::readDoc(&xmlDoc, _sdf, filename, false, errors);

      // Output errors
      for (auto const &e : errors)
        std::cerr << e << std::endl;

      return result;
    }
  }
  else
  {
    sdferr << "Error parsing file[" << filename << "]\n";
  }

  return false;
}

/////////////////////////////////////////////////
bool convertString(const std::string &_sdfString, const std::string &_version,
                   SDFPtr _sdf)
{
  if (_sdfString.empty())
  {
    sdferr << "SDF string is empty.\n";
    return false;
  }

  TiXmlDocument xmlDoc;
  xmlDoc.Parse(_sdfString.c_str());

  if (!xmlDoc.Error())
  {
    // read initial sdf version
    std::string originalVersion;
    {
      TiXmlElement *sdfNode = xmlDoc.FirstChildElement("sdf");
      if (sdfNode && sdfNode->Attribute("version"))
      {
        originalVersion = sdfNode->Attribute("version");
      }
    }

    _sdf->SetOriginalVersion(originalVersion);

    if (sdf::Converter::Convert(&xmlDoc, _version, true))
    {
      Errors errors;
      bool result = sdf::readDoc(&xmlDoc, _sdf, "data-string", false, errors);

      // Output errors
      for (auto const &e : errors)
        std::cerr << e << std::endl;

      return result;
    }
  }
  else
  {
    sdferr << "Error parsing XML from string[" << _sdfString << "]\n";
  }

  return false;
}

//////////////////////////////////////////////////
<<<<<<< HEAD
bool checkCanonicalLinkNames(const sdf::Root *_root)
{
  if (!_root)
  {
    std::cerr << "Error: invalid sdf::Root pointer, unable to "
              << "check canonical link names."
              << std::endl;
    return false;
  }

  bool result = true;

  auto checkModelCanonicalLinkName = [](
      const sdf::Model *_model) -> bool
  {
    bool modelResult = true;
    std::string canonicalLink = _model->CanonicalLinkName();
    if (!canonicalLink.empty() && !_model->LinkNameExists(canonicalLink))
    {
      std::cerr << "Error: canonical_link with name[" << canonicalLink
                << "] not found in model with name[" << _model->Name()
                << "]."
                << std::endl;
      modelResult = false;
    }
    return modelResult;
  };

  for (uint64_t m = 0; m < _root->ModelCount(); ++m)
  {
    auto model = _root->ModelByIndex(m);
    result = checkModelCanonicalLinkName(model) && result;
  }

  for (uint64_t w = 0; w < _root->WorldCount(); ++w)
  {
    auto world = _root->WorldByIndex(w);
    for (uint64_t m = 0; m < world->ModelCount(); ++m)
    {
      auto model = world->ModelByIndex(m);
      result = checkModelCanonicalLinkName(model) && result;
    }
  }

  return result;
}

//////////////////////////////////////////////////
bool checkFrameAttachedToNames(const sdf::Root *_root)
{
  bool result = true;

  auto checkModelFrameAttachedToNames = [](
      const sdf::Model *_model) -> bool
  {
    bool modelResult = true;
    for (uint64_t f = 0; f < _model->FrameCount(); ++f)
    {
      auto frame = _model->FrameByIndex(f);

      const std::string &attachedTo = frame->AttachedTo();

      // the attached_to attribute is always permitted to be empty
      if (attachedTo.empty())
      {
        continue;
      }

      if (attachedTo == frame->Name())
      {
        std::cerr << "Error: attached_to name[" << attachedTo
                  << "] is identical to frame name[" << frame->Name()
                  << "], causing a graph cycle "
                  << "in model with name[" << _model->Name()
                  << "]."
                  << std::endl;
        modelResult = false;
      }
      else if (!_model->LinkNameExists(attachedTo) &&
               !_model->ModelNameExists(attachedTo) &&
               !_model->JointNameExists(attachedTo) &&
               !_model->FrameNameExists(attachedTo))
      {
        std::cerr << "Error: attached_to name[" << attachedTo
                  << "] specified by frame with name[" << frame->Name()
                  << "] does not match a nested model, link, joint, "
                  << "or frame name in model with name[" << _model->Name()
                  << "]."
                  << std::endl;
        modelResult = false;
      }
    }
    return modelResult;
  };

  auto checkWorldFrameAttachedToNames = [](
      const sdf::World *_world) -> bool
  {
    bool worldResult = true;
    for (uint64_t f = 0; f < _world->FrameCount(); ++f)
    {
      auto frame = _world->FrameByIndex(f);

      const std::string &attachedTo = frame->AttachedTo();

      // the attached_to attribute is always permitted to be empty
      if (attachedTo.empty())
      {
        continue;
      }

      if (attachedTo == frame->Name())
      {
        std::cerr << "Error: attached_to name[" << attachedTo
                  << "] is identical to frame name[" << frame->Name()
                  << "], causing a graph cycle "
                  << "in world with name[" << _world->Name()
                  << "]."
                  << std::endl;
        worldResult = false;
      }
      else if (!_world->ModelNameExists(attachedTo) &&
               !_world->FrameNameExists(attachedTo))
      {
        std::cerr << "Error: attached_to name[" << attachedTo
                  << "] specified by frame with name[" << frame->Name()
                  << "] does not match a model or frame name "
                  << "in world with name[" << _world->Name()
                  << "]."
                  << std::endl;
        worldResult = false;
      }
    }
    return worldResult;
  };

  for (uint64_t m = 0; m < _root->ModelCount(); ++m)
  {
    auto model = _root->ModelByIndex(m);
    result = checkModelFrameAttachedToNames(model) && result;
  }

  for (uint64_t w = 0; w < _root->WorldCount(); ++w)
  {
    auto world = _root->WorldByIndex(w);
    result = checkWorldFrameAttachedToNames(world) && result;
    for (uint64_t m = 0; m < world->ModelCount(); ++m)
    {
      auto model = world->ModelByIndex(m);
      result = checkModelFrameAttachedToNames(model) && result;
    }
  }

  return result;
}

//////////////////////////////////////////////////
bool recursiveSameTypeUniqueNames(sdf::ElementPtr _elem)
{
  if (!shouldValidateElement(_elem))
    return true;

=======
bool recursiveSameTypeUniqueNames(sdf::ElementPtr _elem)
{
>>>>>>> c02aca7f
  bool result = true;
  auto typeNames = _elem->GetElementTypeNames();
  for (const std::string &typeName : typeNames)
  {
    if (!_elem->HasUniqueChildNames(typeName))
    {
<<<<<<< HEAD
      std::cerr << "Error: Non-unique names detected in type "
=======
      std::cerr << "Non-unique names detected in type "
>>>>>>> c02aca7f
                << typeName << " in\n"
                << _elem->ToString("")
                << std::endl;
      result = false;
    }
  }

  sdf::ElementPtr child = _elem->GetFirstElement();
  while (child)
  {
    result = recursiveSameTypeUniqueNames(child) && result;
    child = child->GetNextElement();
  }

  return result;
}
<<<<<<< HEAD

//////////////////////////////////////////////////
bool recursiveSiblingUniqueNames(sdf::ElementPtr _elem)
{
  if (!shouldValidateElement(_elem))
    return true;

  bool result =
      _elem->HasUniqueChildNames("", Element::NameUniquenessExceptions());
  if (!result)
  {
    std::cerr << "Error: Non-unique names detected in "
              << _elem->ToString("")
              << std::endl;
    result = false;
  }

  sdf::ElementPtr child = _elem->GetFirstElement();
  while (child)
  {
    result = recursiveSiblingUniqueNames(child) && result;
    child = child->GetNextElement();
  }

  return result;
}

//////////////////////////////////////////////////
bool checkFrameAttachedToGraph(const sdf::Root *_root)
{
  bool result = true;

  auto checkModelFrameAttachedToGraph = [](
      const sdf::Model *_model) -> bool
  {
    bool modelResult = true;
    sdf::FrameAttachedToGraph graph;
    auto errors = sdf::buildFrameAttachedToGraph(graph, _model);
    if (!errors.empty())
    {
      for (auto &error : errors)
      {
        std::cerr << "Error: " << error.Message() << std::endl;
      }
      modelResult = false;
    }
    errors = sdf::validateFrameAttachedToGraph(graph);
    if (!errors.empty())
    {
      for (auto &error : errors)
      {
        std::cerr << "Error in validateFrameAttachedToGraph: "
                  << error.Message()
                  << std::endl;
      }
      modelResult = false;
    }
    return modelResult;
  };

  auto checkWorldFrameAttachedToGraph = [](
      const sdf::World *_world) -> bool
  {
    bool worldResult = true;
    sdf::FrameAttachedToGraph graph;
    auto errors = sdf::buildFrameAttachedToGraph(graph, _world);
    if (!errors.empty())
    {
      for (auto &error : errors)
      {
        std::cerr << "Error: " << error.Message() << std::endl;
      }
      worldResult = false;
    }
    errors = sdf::validateFrameAttachedToGraph(graph);
    if (!errors.empty())
    {
      for (auto &error : errors)
      {
        std::cerr << "Error in validateFrameAttachedToGraph: "
                  << error.Message()
                  << std::endl;
      }
      worldResult = false;
    }
    return worldResult;
  };

  for (uint64_t m = 0; m < _root->ModelCount(); ++m)
  {
    auto model = _root->ModelByIndex(m);
    result = checkModelFrameAttachedToGraph(model) && result;
  }

  for (uint64_t w = 0; w < _root->WorldCount(); ++w)
  {
    auto world = _root->WorldByIndex(w);
    result = checkWorldFrameAttachedToGraph(world) && result;
    for (uint64_t m = 0; m < world->ModelCount(); ++m)
    {
      auto model = world->ModelByIndex(m);
      result = checkModelFrameAttachedToGraph(model) && result;
    }
  }

  return result;
}

//////////////////////////////////////////////////
bool checkPoseRelativeToGraph(const sdf::Root *_root)
{
  bool result = true;

  auto checkModelPoseRelativeToGraph = [](
      const sdf::Model *_model) -> bool
  {
    bool modelResult = true;
    sdf::PoseRelativeToGraph graph;
    auto errors = sdf::buildPoseRelativeToGraph(graph, _model);
    if (!errors.empty())
    {
      for (auto &error : errors)
      {
        std::cerr << "Error: " << error.Message() << std::endl;
      }
      modelResult = false;
    }
    errors = sdf::validatePoseRelativeToGraph(graph);
    if (!errors.empty())
    {
      for (auto &error : errors)
      {
        std::cerr << "Error in validatePoseRelativeToGraph: "
                  << error.Message()
                  << std::endl;
      }
      modelResult = false;
    }
    return modelResult;
  };

  auto checkWorldPoseRelativeToGraph = [](
      const sdf::World *_world) -> bool
  {
    bool worldResult = true;
    sdf::PoseRelativeToGraph graph;
    auto errors = sdf::buildPoseRelativeToGraph(graph, _world);
    if (!errors.empty())
    {
      for (auto &error : errors)
      {
        std::cerr << "Error: " << error.Message() << std::endl;
      }
      worldResult = false;
    }
    errors = sdf::validatePoseRelativeToGraph(graph);
    if (!errors.empty())
    {
      for (auto &error : errors)
      {
        std::cerr << "Error in validatePoseRelativeToGraph: "
                  << error.Message()
                  << std::endl;
      }
      worldResult = false;
    }
    return worldResult;
  };

  for (uint64_t m = 0; m < _root->ModelCount(); ++m)
  {
    auto model = _root->ModelByIndex(m);
    result = checkModelPoseRelativeToGraph(model) && result;
  }

  for (uint64_t w = 0; w < _root->WorldCount(); ++w)
  {
    auto world = _root->WorldByIndex(w);
    result = checkWorldPoseRelativeToGraph(world) && result;
    for (uint64_t m = 0; m < world->ModelCount(); ++m)
    {
      auto model = world->ModelByIndex(m);
      result = checkModelPoseRelativeToGraph(model) && result;
    }
  }

  return result;
}

//////////////////////////////////////////////////
bool checkJointParentChildLinkNames(const sdf::Root *_root)
{
  bool result = true;

  auto checkModelJointParentChildNames = [](
      const sdf::Model *_model) -> bool
  {
    bool modelResult = true;
    for (uint64_t j = 0; j < _model->JointCount(); ++j)
    {
      auto joint = _model->JointByIndex(j);

      const std::string &parentName = joint->ParentLinkName();
      if (parentName != "world" && !_model->LinkNameExists(parentName))
      {
        std::cerr << "Error: parent link with name[" << parentName
                  << "] specified by joint with name[" << joint->Name()
                  << "] not found in model with name[" << _model->Name()
                  << "]."
                  << std::endl;
        modelResult = false;
      }

      const std::string &childName = joint->ChildLinkName();
      if (childName != "world" && !_model->LinkNameExists(childName))
      {
        std::cerr << "Error: child link with name[" << childName
                  << "] specified by joint with name[" << joint->Name()
                  << "] not found in model with name[" << _model->Name()
                  << "]."
                  << std::endl;
        modelResult = false;
      }

      if (childName == parentName)
      {
        std::cerr << "Error: joint with name[" << joint->Name()
                  << "] in model with name[" << _model->Name()
                  << "] must specify different link names for "
                  << "parent and child, while [" << childName
                  << "] was specified for both."
                  << std::endl;
        modelResult = false;
      }
    }
    return modelResult;
  };

  for (uint64_t m = 0; m < _root->ModelCount(); ++m)
  {
    auto model = _root->ModelByIndex(m);
    result = checkModelJointParentChildNames(model) && result;
  }

  for (uint64_t w = 0; w < _root->WorldCount(); ++w)
  {
    auto world = _root->WorldByIndex(w);
    for (uint64_t m = 0; m < world->ModelCount(); ++m)
    {
      auto model = world->ModelByIndex(m);
      result = checkModelJointParentChildNames(model) && result;
    }
  }

  return result;
}

//////////////////////////////////////////////////
bool shouldValidateElement(sdf::ElementPtr _elem)
{
  if (_elem->GetName() == "plugin")
  {
    // Ignore <plugin> elements
    return false;
  }

  // Check if the element name has a colon. This is treated as a namespaced
  // element and should be ignored
  if (_elem->GetName().find(":") != std::string::npos)
  {
    return false;
  }

  return true;
}
}
=======
>>>>>>> c02aca7f
}<|MERGE_RESOLUTION|>--- conflicted
+++ resolved
@@ -1314,17 +1314,10 @@
 
   while (elem)
   {
-<<<<<<< HEAD
     if ((elem->GetName() == "link") ||
         (elem->GetName() == "model") ||
         (elem->GetName() == "joint") ||
         (elem->GetName() == "frame"))
-=======
-    // protect elements that should not change the name attribute
-    // i.e: plugin
-    if ((elem->GetName() == "link") || (elem->GetName() == "joint") ||
-        (elem->GetName() == "model"))
->>>>>>> c02aca7f
     {
       std::string elemName = elem->Get<std::string>("name");
       std::string newName =  modelName + "::" + elemName;
@@ -1333,7 +1326,6 @@
 
     if ((elem->GetName() == "link") || (elem->GetName() == "model"))
     {
-<<<<<<< HEAD
       // Add a pose element even if the element doesn't originally have one
       auto elemPose = elem->GetElement("pose");
 
@@ -1341,9 +1333,6 @@
       // of the nested model frame.
       auto relativeTo = elemPose->GetAttribute("relative_to");
       if (relativeTo->GetAsString().empty())
-=======
-      if (elem->HasElementDescription("pose"))
->>>>>>> c02aca7f
       {
         relativeTo->Set(nestedModelFrameName);
       }
@@ -1352,15 +1341,10 @@
     }
     else if (elem->GetName() == "frame")
     {
-<<<<<<< HEAD
       // If //frame/@attached_to is empty, explicitly set it to the name
       // of the nested model frame.
       auto attachedTo = elem->GetAttribute("attached_to");
       if (attachedTo->GetAsString().empty())
-=======
-      //   rotate the joint axis because they are model-global
-      if (elem->HasElement("axis"))
->>>>>>> c02aca7f
       {
         attachedTo->Set(nestedModelFrameName);
       }
@@ -1507,7 +1491,6 @@
 }
 
 //////////////////////////////////////////////////
-<<<<<<< HEAD
 bool checkCanonicalLinkNames(const sdf::Root *_root)
 {
   if (!_root)
@@ -1670,21 +1653,13 @@
   if (!shouldValidateElement(_elem))
     return true;
 
-=======
-bool recursiveSameTypeUniqueNames(sdf::ElementPtr _elem)
-{
->>>>>>> c02aca7f
   bool result = true;
   auto typeNames = _elem->GetElementTypeNames();
   for (const std::string &typeName : typeNames)
   {
     if (!_elem->HasUniqueChildNames(typeName))
     {
-<<<<<<< HEAD
       std::cerr << "Error: Non-unique names detected in type "
-=======
-      std::cerr << "Non-unique names detected in type "
->>>>>>> c02aca7f
                 << typeName << " in\n"
                 << _elem->ToString("")
                 << std::endl;
@@ -1701,7 +1676,6 @@
 
   return result;
 }
-<<<<<<< HEAD
 
 //////////////////////////////////////////////////
 bool recursiveSiblingUniqueNames(sdf::ElementPtr _elem)
@@ -1978,6 +1952,4 @@
   return true;
 }
 }
-=======
->>>>>>> c02aca7f
 }