--- conflicted
+++ resolved
@@ -3600,11 +3600,11 @@
           // remove xyzOffset and rpyOffset
           _blob->DeleteChild(rpyKey);
         }
-        TiXmlNode* correctedOffsetKey =
-            (*_blobIt)->FirstChild("ignition::corrected_offsets");
+        tinyxml2::XMLNode *correctedOffsetKey =
+            _blob->FirstChildElement("ignition::corrected_offsets");
         if (correctedOffsetKey)
         {
-          (*_blobIt)->RemoveChild(correctedOffsetKey);
+          _blob->DeleteChild(correctedOffsetKey);
         }
 
         // pass through the parent transform from fixed joint reduction
@@ -3612,14 +3612,9 @@
             _link->parent_joint->parent_to_joint_origin_transform);
 
         // create new offset xml blocks
-<<<<<<< HEAD
         xyzKey = doc->NewElement("xyzOffset");
         rpyKey = doc->NewElement("rpyOffset");
-=======
-        xyzKey = new TiXmlElement("xyzOffset");
-        rpyKey = new TiXmlElement("rpyOffset");
-        correctedOffsetKey = new TiXmlElement("ignition::corrected_offsets");
->>>>>>> 1a054446
+        correctedOffsetKey = doc->NewElement("ignition::corrected_offsets");
 
         // create new offset xml blocks
         urdf::Vector3 reductionXyz(_reductionTransform.Pos().X(),
@@ -3638,27 +3633,17 @@
         rpyStream << reductionRpy.x << " " << reductionRpy.y << " "
                   << reductionRpy.z;
 
-<<<<<<< HEAD
         tinyxml2::XMLText *xyzTxt = doc->NewText(xyzStream.str().c_str());
         tinyxml2::XMLText *rpyTxt = doc->NewText(rpyStream.str().c_str());
-=======
-        TiXmlText* xyzTxt = new TiXmlText(xyzStream.str());
-        TiXmlText* rpyTxt = new TiXmlText(rpyStream.str());
-        TiXmlText* correctedOffsetTxt = new TiXmlText("1");
->>>>>>> 1a054446
+        tinyxml2::XMLText *correctedOffsetTxt = doc->NewText("1");
 
         xyzKey->LinkEndChild(xyzTxt);
         rpyKey->LinkEndChild(rpyTxt);
         correctedOffsetKey->LinkEndChild(correctedOffsetTxt);
 
-<<<<<<< HEAD
         _blob->LinkEndChild(xyzKey);
         _blob->LinkEndChild(rpyKey);
-=======
-        (*_blobIt)->LinkEndChild(xyzKey);
-        (*_blobIt)->LinkEndChild(rpyKey);
-        (*_blobIt)->LinkEndChild(correctedOffsetKey);
->>>>>>> 1a054446
+        _blob->LinkEndChild(correctedOffsetKey);
       }
     }
   }
