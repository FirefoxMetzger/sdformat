/*
 * Copyright 2018 Open Source Robotics Foundation
 *
 * Licensed under the Apache License, Version 2.0 (the "License");
 * you may not use this file except in compliance with the License.
 * You may obtain a copy of the License at
 *
 *     http://www.apache.org/licenses/LICENSE-2.0
 *
 * Unless required by applicable law or agreed to in writing, software
 * distributed under the License is distributed on an "AS IS" BASIS,
 * WITHOUT WARRANTIES OR CONDITIONS OF ANY KIND, either express or implied.
 * See the License for the specific language governing permissions and
 * limitations under the License.
 *
*/
#include <memory>
#include <string>
#include <vector>
#include <ignition/math/Pose3.hh>
#include "sdf/Error.hh"
#include "sdf/Frame.hh"
#include "sdf/FrameSemantics.hh"
#include "sdf/Joint.hh"
#include "sdf/Link.hh"
#include "sdf/Model.hh"
#include "sdf/Types.hh"
#include "Utils.hh"

using namespace sdf;

class sdf::ModelPrivate
{
  /// \brief Name of the model.
  public: std::string name = "";

  /// \brief True if this model is specified as static, false otherwise.
  public: bool isStatic = false;

  /// \brief True if this model should self-collide, false otherwise.
  public: bool selfCollide = false;

  /// \brief True if this model is allowed to conserve processing power by not
  /// updating when it's at rest.
  public: bool allowAutoDisable = true;

  /// \brief True if this model should be subject to wind, false otherwise.
  public: bool enableWind = false;

  /// \brief Name of the canonical link.
  public: std::string canonicalLink = "";

  /// \brief Pose of the model
  public: ignition::math::Pose3d pose = ignition::math::Pose3d::Zero;

  /// \brief Frame of the pose.
  public: std::string poseRelativeTo = "";

  /// \brief The links specified in this model.
  public: std::vector<Link> links;

  /// \brief The joints specified in this model.
  public: std::vector<Joint> joints;

  /// \brief The frames specified in this model.
  public: std::vector<Frame> frames;

  /// \brief The SDF element pointer used during load.
  public: sdf::ElementPtr sdf;

  /// \brief Kinematic Graph constructed during Load.
  public: sdf::KinematicGraph kinematicGraph;

  /// \brief Frame Attached-To Graph constructed during Load.
  public: std::shared_ptr<sdf::FrameAttachedToGraph> frameAttachedToGraph;

  /// \brief Pose Relative-To Graph constructed during Load.
  public: std::shared_ptr<sdf::PoseRelativeToGraph> poseGraph;

  /// \brief Pose Relative-To Graph in parent (world) scope.
  public: std::weak_ptr<const sdf::PoseRelativeToGraph> parentPoseGraph;
};

/////////////////////////////////////////////////
Model::Model()
  : dataPtr(new ModelPrivate)
{
}

/////////////////////////////////////////////////
Model::Model(const Model &_model)
  : dataPtr(new ModelPrivate(*_model.dataPtr))
{
}

/////////////////////////////////////////////////
Model &Model::operator=(const Model &_model)
{
  if (!this->dataPtr)
  {
    this->dataPtr = new ModelPrivate;
  }
  *this->dataPtr = (*_model.dataPtr);
  return *this;
}

/////////////////////////////////////////////////
Model::Model(Model &&_model) noexcept
{
  this->dataPtr = _model.dataPtr;
  _model.dataPtr = nullptr;
}

/////////////////////////////////////////////////
Model &Model::operator=(Model &&_model)
{
  this->dataPtr = _model.dataPtr;
  _model.dataPtr = nullptr;
  return *this;
}

/////////////////////////////////////////////////
Model::~Model()
{
  delete this->dataPtr;
  this->dataPtr = nullptr;
}

/////////////////////////////////////////////////
Errors Model::Load(ElementPtr _sdf)
{
  Errors errors;

  this->dataPtr->sdf = _sdf;

  // Check that the provided SDF element is a <model>
  // This is an error that cannot be recovered, so return an error.
  if (_sdf->GetName() != "model")
  {
    errors.push_back({ErrorCode::ELEMENT_INCORRECT_TYPE,
        "Attempting to load a Model, but the provided SDF element is not a "
        "<model>."});
    return errors;
  }

  // Read the models's name
  if (!loadName(_sdf, this->dataPtr->name))
  {
    errors.push_back({ErrorCode::ATTRIBUTE_MISSING,
                     "A model name is required, but the name is not set."});
  }

  // Check that the model's name is valid
  if (isReservedName(this->dataPtr->name))
  {
    errors.push_back({ErrorCode::RESERVED_NAME,
                     "The supplied model name [" + this->dataPtr->name +
                     "] is reserved."});
  }

  // Read the model's canonical_link attribute
  if (_sdf->HasAttribute("canonical_link"))
  {
    auto pair = _sdf->Get<std::string>("canonical_link", "");
    if (pair.second)
    {
      this->dataPtr->canonicalLink = pair.first;
    }
  }

  this->dataPtr->isStatic = _sdf->Get<bool>("static", false).first;

  this->dataPtr->selfCollide = _sdf->Get<bool>("self_collide", false).first;

  this->dataPtr->allowAutoDisable =
    _sdf->Get<bool>("allow_auto_disable", true).first;

  this->dataPtr->enableWind = _sdf->Get<bool>("enable_wind", false).first;

  // Load the pose. Ignore the return value since the model pose is optional.
  loadPose(_sdf, this->dataPtr->pose, this->dataPtr->poseRelativeTo);

  // Nested models are not yet supported.
  if (_sdf->HasElement("model"))
  {
    errors.push_back({ErrorCode::NESTED_MODELS_UNSUPPORTED,
                     "Nested models are not yet supported by DOM objects, "
                     "skipping model [" + this->dataPtr->name + "]."});
  }

  // Load all the links.
  Errors linkLoadErrors = loadUniqueRepeated<Link>(_sdf, "link",
    this->dataPtr->links);
  errors.insert(errors.end(), linkLoadErrors.begin(), linkLoadErrors.end());

  // Require at least one link so the implicit model frame can be attached to
  // something.
  if (this->dataPtr->links.empty())
  {
    errors.push_back({ErrorCode::MODEL_WITHOUT_LINK,
                     "A model must have at least one link."});
  }

  // Load all the joints.
  Errors jointLoadErrors = loadUniqueRepeated<Joint>(_sdf, "joint",
    this->dataPtr->joints);
  errors.insert(errors.end(), jointLoadErrors.begin(), jointLoadErrors.end());

  // Load all the frames.
  Errors frameLoadErrors = loadUniqueRepeated<Frame>(_sdf, "frame",
    this->dataPtr->frames);
  errors.insert(errors.end(), frameLoadErrors.begin(), frameLoadErrors.end());

  // Build the graphs.
<<<<<<< HEAD
  // Errors kinematicGraphErrors =
  buildKinematicGraph(this->dataPtr->kinematicGraph, this);
  // errors.insert(errors.end(), kinematicGraphErrors.begin(),
  //                             kinematicGraphErrors.end());
=======
  this->dataPtr->frameAttachedToGraph
      = std::make_shared<FrameAttachedToGraph>();
>>>>>>> 76c2c842
  Errors frameAttachedToGraphErrors =
  buildFrameAttachedToGraph(*this->dataPtr->frameAttachedToGraph, this);
  errors.insert(errors.end(), frameAttachedToGraphErrors.begin(),
                              frameAttachedToGraphErrors.end());
  Errors validateFrameAttachedGraphErrors =
    validateFrameAttachedToGraph(*this->dataPtr->frameAttachedToGraph);
  errors.insert(errors.end(), validateFrameAttachedGraphErrors.begin(),
                              validateFrameAttachedGraphErrors.end());
  for (auto &frame : this->dataPtr->frames)
  {
    frame.SetFrameAttachedToGraph(this->dataPtr->frameAttachedToGraph);
  }

  this->dataPtr->poseGraph = std::make_shared<PoseRelativeToGraph>();
  Errors poseGraphErrors =
  buildPoseRelativeToGraph(*this->dataPtr->poseGraph, this);
  errors.insert(errors.end(), poseGraphErrors.begin(),
                              poseGraphErrors.end());
  Errors validatePoseGraphErrors =
    validatePoseRelativeToGraph(*this->dataPtr->poseGraph);
  errors.insert(errors.end(), validatePoseGraphErrors.begin(),
                              validatePoseGraphErrors.end());
  for (auto &link : this->dataPtr->links)
  {
    link.SetPoseRelativeToGraph(this->dataPtr->poseGraph);
  }
  for (auto &joint : this->dataPtr->joints)
  {
    joint.SetPoseRelativeToGraph(this->dataPtr->poseGraph);
  }
  for (auto &frame : this->dataPtr->frames)
  {
    frame.SetPoseRelativeToGraph(this->dataPtr->poseGraph);
  }

  return errors;
}

/////////////////////////////////////////////////
std::string Model::Name() const
{
  return this->dataPtr->name;
}

/////////////////////////////////////////////////
void Model::SetName(const std::string &_name)
{
  this->dataPtr->name = _name;
}

/////////////////////////////////////////////////
bool Model::Static() const
{
  return this->dataPtr->isStatic;
}

/////////////////////////////////////////////////
void Model::SetStatic(const bool _static)
{
  this->dataPtr->isStatic = _static;
}

/////////////////////////////////////////////////
bool Model::SelfCollide() const
{
  return this->dataPtr->selfCollide;
}

/////////////////////////////////////////////////
void Model::SetSelfCollide(const bool _selfCollide)
{
  this->dataPtr->selfCollide = _selfCollide;
}

/////////////////////////////////////////////////
bool Model::AllowAutoDisable() const
{
  return this->dataPtr->allowAutoDisable;
}

/////////////////////////////////////////////////
void Model::SetAllowAutoDisable(const bool _allowAutoDisable)
{
  this->dataPtr->allowAutoDisable = _allowAutoDisable;
}

/////////////////////////////////////////////////
bool Model::EnableWind() const
{
  return this->dataPtr->enableWind;
}

/////////////////////////////////////////////////
void Model::SetEnableWind(const bool _enableWind)
{
  this->dataPtr->enableWind =_enableWind;
}

/////////////////////////////////////////////////
uint64_t Model::LinkCount() const
{
  return this->dataPtr->links.size();
}

/////////////////////////////////////////////////
const Link *Model::LinkByIndex(const uint64_t _index) const
{
  if (_index < this->dataPtr->links.size())
    return &this->dataPtr->links[_index];
  return nullptr;
}

/////////////////////////////////////////////////
bool Model::LinkNameExists(const std::string &_name) const
{
  for (auto const &l : this->dataPtr->links)
  {
    if (l.Name() == _name)
    {
      return true;
    }
  }
  return false;
}

/////////////////////////////////////////////////
uint64_t Model::JointCount() const
{
  return this->dataPtr->joints.size();
}

/////////////////////////////////////////////////
const Joint *Model::JointByIndex(const uint64_t _index) const
{
  if (_index < this->dataPtr->joints.size())
    return &this->dataPtr->joints[_index];
  return nullptr;
}

/////////////////////////////////////////////////
bool Model::JointNameExists(const std::string &_name) const
{
  for (auto const &j : this->dataPtr->joints)
  {
    if (j.Name() == _name)
    {
      return true;
    }
  }
  return false;
}

/////////////////////////////////////////////////
const Joint *Model::JointByName(const std::string &_name) const
{
  for (auto const &j : this->dataPtr->joints)
  {
    if (j.Name() == _name)
    {
      return &j;
    }
  }
  return nullptr;
}

/////////////////////////////////////////////////
uint64_t Model::FrameCount() const
{
  return this->dataPtr->frames.size();
}

/////////////////////////////////////////////////
const Frame *Model::FrameByIndex(const uint64_t _index) const
{
  if (_index < this->dataPtr->frames.size())
    return &this->dataPtr->frames[_index];
  return nullptr;
}

/////////////////////////////////////////////////
bool Model::FrameNameExists(const std::string &_name) const
{
  for (auto const &f : this->dataPtr->frames)
  {
    if (f.Name() == _name)
    {
      return true;
    }
  }
  return false;
}

/////////////////////////////////////////////////
const Frame *Model::FrameByName(const std::string &_name) const
{
  for (auto const &f : this->dataPtr->frames)
  {
    if (f.Name() == _name)
    {
      return &f;
    }
  }
  return nullptr;
}

/////////////////////////////////////////////////
const Link *Model::CanonicalLink() const
{
  if (this->CanonicalLinkName().empty())
  {
    return this->LinkByIndex(0);
  }
  else
  {
    return this->LinkByName(this->CanonicalLinkName());
  }
}

/////////////////////////////////////////////////
const std::string &Model::CanonicalLinkName() const
{
  return this->dataPtr->canonicalLink;
}

/////////////////////////////////////////////////
void Model::SetCanonicalLinkName(const std::string &_canonicalLink)
{
  this->dataPtr->canonicalLink = _canonicalLink;
}

/////////////////////////////////////////////////
const ignition::math::Pose3d &Model::Pose() const
{
  return this->RawPose();
}

/////////////////////////////////////////////////
const ignition::math::Pose3d &Model::RawPose() const
{
  return this->dataPtr->pose;
}

/////////////////////////////////////////////////
const std::string &Model::PoseFrame() const
{
  return this->PoseRelativeTo();
}

/////////////////////////////////////////////////
const std::string &Model::PoseRelativeTo() const
{
  return this->dataPtr->poseRelativeTo;
}

/////////////////////////////////////////////////
void Model::SetPose(const ignition::math::Pose3d &_pose)
{
  this->SetRawPose(_pose);
}

/////////////////////////////////////////////////
void Model::SetRawPose(const ignition::math::Pose3d &_pose)
{
  this->dataPtr->pose = _pose;
}

/////////////////////////////////////////////////
void Model::SetPoseFrame(const std::string &_frame)
{
  this->SetPoseRelativeTo(_frame);
}

/////////////////////////////////////////////////
void Model::SetPoseRelativeTo(const std::string &_frame)
{
  this->dataPtr->poseRelativeTo = _frame;
}

/////////////////////////////////////////////////
const PoseRelativeToGraph *Model::GetPoseRelativeToGraph() const
{
  return this->dataPtr->poseGraph.get();
}

/////////////////////////////////////////////////
void Model::SetPoseRelativeToGraph(
    std::weak_ptr<const PoseRelativeToGraph> _graph)
{
  this->dataPtr->parentPoseGraph = _graph;
}

/////////////////////////////////////////////////
sdf::SemanticPose Model::SemanticPose() const
{
  return sdf::SemanticPose(
      ignition::math::Pose3d::Zero,
      this->dataPtr->name,
      "world",
      this->dataPtr->parentPoseGraph);
}

/////////////////////////////////////////////////
const Link *Model::LinkByName(const std::string &_name) const
{
  for (auto const &l : this->dataPtr->links)
  {
    if (l.Name() == _name)
    {
      return &l;
    }
  }
  return nullptr;
}

/////////////////////////////////////////////////
sdf::ElementPtr Model::Element() const
{
  return this->dataPtr->sdf;
}<|MERGE_RESOLUTION|>--- conflicted
+++ resolved
@@ -212,15 +212,12 @@
   errors.insert(errors.end(), frameLoadErrors.begin(), frameLoadErrors.end());
 
   // Build the graphs.
-<<<<<<< HEAD
   // Errors kinematicGraphErrors =
   buildKinematicGraph(this->dataPtr->kinematicGraph, this);
   // errors.insert(errors.end(), kinematicGraphErrors.begin(),
   //                             kinematicGraphErrors.end());
-=======
   this->dataPtr->frameAttachedToGraph
       = std::make_shared<FrameAttachedToGraph>();
->>>>>>> 76c2c842
   Errors frameAttachedToGraphErrors =
   buildFrameAttachedToGraph(*this->dataPtr->frameAttachedToGraph, this);
   errors.insert(errors.end(), frameAttachedToGraphErrors.begin(),
