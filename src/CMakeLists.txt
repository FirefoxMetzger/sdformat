include (${sdf_cmake_dir}/SDFUtils.cmake)

link_directories(
  ${PROJECT_BINARY_DIR}/test
<<<<<<< HEAD
  ${tinyxml_LIBRARY_DIRS}
=======
  ${Boost_LIBRARY_DIR}
>>>>>>> c9f04dc4
)

if (USE_EXTERNAL_URDF)
  link_directories(${URDF_LIBRARY_DIRS})
endif()

set (sources
  Assert.cc
  Console.cc
  Converter.cc
  Exception.cc
  parser.cc
  parser_urdf.cc
  Param.cc
  SDF.cc
)

include_directories(${Boost_INCLUDE_DIRS})

if (USE_EXTERNAL_TINYXML)
  include_directories(${tinyxml_INCLUDE_DIRS})
else()
  set(sources ${sources}
    win/tinyxml/tinystr.cpp  
    win/tinyxml/tinyxmlerror.cpp
    win/tinyxml/tinyxml.cpp
    win/tinyxml/tinyxmlparser.cpp)
endif()

if (USE_EXTERNAL_URDF)
  include_directories(${URDF_INCLUDE_DIRS})
else()
  include_directories(${CMAKE_CURRENT_SOURCE_DIR}/urdf)
  set(sources ${sources}
  urdf/urdf_parser/model.cpp
  urdf/urdf_parser/link.cpp
  urdf/urdf_parser/joint.cpp
  urdf/urdf_parser/pose.cpp
  urdf/urdf_parser/twist.cpp
  urdf/urdf_parser/urdf_model_state.cpp
  urdf/urdf_parser/urdf_sensor.cpp
  urdf/urdf_parser/world.cpp
)
endif()

set (gtest_sources
  SDF_TEST.cc
  Console_TEST.cc
  Converter_TEST.cc
  parser_urdf_TEST.cc
)
sdf_build_tests(${gtest_sources})

sdf_add_library(sdformat ${sources})
target_link_libraries(sdformat ${Boost_LIBRARIES})

if (USE_EXTERNAL_TINYXML)
  link_directories(${tinyxml_LIBRARY_DIRS})
  target_link_libraries(sdformat ${tinyxml_LIBRARIES})
endif()

message (STATUS "URDF_LIBRARY_DIRS=${URDF_LIBRARY_DIRS}")
message (STATUS "URDF_LIBRARIES=${URDF_LIBRARIES}")

if (USE_EXTERNAL_URDF)
  target_link_libraries(sdformat ${URDF_LIBRARIES})
endif()

sdf_install_library(sdformat)<|MERGE_RESOLUTION|>--- conflicted
+++ resolved
@@ -2,11 +2,7 @@
 
 link_directories(
   ${PROJECT_BINARY_DIR}/test
-<<<<<<< HEAD
-  ${tinyxml_LIBRARY_DIRS}
-=======
   ${Boost_LIBRARY_DIR}
->>>>>>> c9f04dc4
 )
 
 if (USE_EXTERNAL_URDF)
