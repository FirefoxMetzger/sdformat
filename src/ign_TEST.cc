/*
 * Copyright (C) 2017 Open Source Robotics Foundation
 *
 * Licensed under the Apache License, Version 2.0 (the "License");
 * you may not use this file except in compliance with the License.
 * You may obtain a copy of the License at
 *
 *     http://www.apache.org/licenses/LICENSE-2.0
 *
 * Unless required by applicable law or agreed to in writing, software
 * distributed under the License is distributed on an "AS IS" BASIS,
 * WITHOUT WARRANTIES OR CONDITIONS OF ANY KIND, either express or implied.
 * See the License for the specific language governing permissions and
 * limitations under the License.
 *
*/

#include <gtest/gtest.h>
#include <stdio.h>
#include <stdlib.h>
#include <string>

#include "sdf/parser.hh"
#include "sdf/SDFImpl.hh"
#include "sdf/sdf_config.h"
#include "test_config.h"

#ifdef _WIN32
  #define popen  _popen
  #define pclose _pclose
#endif

static const std::string g_sdfVersion(" --force-version " +
  std::string(SDF_VERSION_FULL));
static const std::string g_ignCommand(std::string(IGN_PATH) + "/ign");

/////////////////////////////////////////////////
std::string custom_exec_str(std::string _cmd)
{
  _cmd += " 2>&1";
  FILE *pipe = popen(_cmd.c_str(), "r");

  if (!pipe)
    return "ERROR";

  char buffer[128];
  std::string result = "";

  while (!feof(pipe))
  {
    if (fgets(buffer, 128, pipe) != NULL)
      result += buffer;
  }

  pclose(pipe);
  return result;
}

/////////////////////////////////////////////////
TEST(check, SDF)
{
  std::string pathBase = PROJECT_SOURCE_PATH;
  pathBase += "/test/sdf";

  // Check a good SDF file
  {
    std::string path = pathBase +"/box_plane_low_friction_test.world";

    // Check box_plane_low_friction_test.world
    std::string output =
      custom_exec_str(g_ignCommand + " sdf -k " + path + g_sdfVersion);
    EXPECT_EQ("Valid.\n", output) << output;
  }

  // Check a bad SDF file
  {
    std::string path = pathBase +"/box_bad_test.world";

    // Check box_bad_test.world
    std::string output =
      custom_exec_str(g_ignCommand + " sdf -k " + path + g_sdfVersion);
    EXPECT_NE(output.find("Required attribute"), std::string::npos)
      << output;
  }

  // Check an SDF file with sibling elements of the same type (world)
  // that have duplicate names.
  {
    std::string path = pathBase +"/world_duplicate.sdf";

    // Check world_duplicate.sdf
    std::string output =
      custom_exec_str(g_ignCommand + " sdf -k " + path + g_sdfVersion);
    EXPECT_NE(output.find("Error: World with name[default] already exists."),
              std::string::npos) << output;
  }

  // Check an SDF file with sibling elements of different types (model, light)
  // that have duplicate names.
  {
    std::string path = pathBase +"/world_sibling_same_names.sdf";

    // Check world_sibling_same_names.sdf
    std::string output =
      custom_exec_str(g_ignCommand + " sdf -k " + path + g_sdfVersion);
    EXPECT_NE(output.find("Error: non-unique names"), std::string::npos)
      << output;
  }

  // Check an SDF file with sibling elements of the same type (link)
  // that have duplicate names.
  {
    std::string path = pathBase +"/model_duplicate_links.sdf";

    // Check model_duplicate_links.sdf
    std::string output =
      custom_exec_str(g_ignCommand + " sdf -k " + path + g_sdfVersion);
    EXPECT_NE(output.find("Error: link with name[link] already exists."),
              std::string::npos) << output;
  }

  // Check an SDF file with sibling elements of the same type (joint)
  // that have duplicate names.
  {
    std::string path = pathBase +"/model_duplicate_joints.sdf";

    // Check model_duplicate_joints.sdf
    std::string output =
      custom_exec_str(g_ignCommand + " sdf -k " + path + g_sdfVersion);
    EXPECT_NE(output.find("Error: joint with name[joint] already exists."),
              std::string::npos) << output;
  }

  // Check an SDF file with sibling elements of different types (link, joint)
  // that have duplicate names.
  {
    std::string path = pathBase +"/model_link_joint_same_name.sdf";

    // Check model_link_joint_same_name.sdf
    std::string output =
      custom_exec_str(g_ignCommand + " sdf -k " + path + g_sdfVersion);
    EXPECT_NE(output.find("Error: non-unique names"), std::string::npos)
      << output;
  }

  // Check an SDF file with sibling elements of the same type (collision)
  // that have duplicate names.
  {
    std::string path = pathBase +"/link_duplicate_sibling_collisions.sdf";

    // Check link_duplicate_sibling_collisions.sdf
    std::string output =
      custom_exec_str(g_ignCommand + " sdf -k " + path + g_sdfVersion);
    EXPECT_NE(output.find("Error: collision with name[collision] "
                          "already exists."),
              std::string::npos) << output;
  }

  // Check an SDF file with sibling elements of the same type (visual)
  // that have duplicate names.
  {
    std::string path = pathBase +"/link_duplicate_sibling_visuals.sdf";

    // Check link_duplicate_sibling_visuals.sdf
    std::string output =
      custom_exec_str(g_ignCommand + " sdf -k " + path + g_sdfVersion);
    EXPECT_NE(output.find("Error: visual with name[visual] already exists."),
              std::string::npos) << output;
  }

  // Check an SDF file with cousin elements of the same type (collision)
  // that have duplicate names. This is a valid file.
  {
    std::string path = pathBase +"/link_duplicate_cousin_collisions.sdf";

    // Check link_duplicate_cousin_collisions.sdf
    std::string output =
      custom_exec_str(g_ignCommand + " sdf -k " + path + g_sdfVersion);
    EXPECT_EQ("Valid.\n", output) << output;
  }

  // Check an SDF file with cousin elements of the same type (visual)
  // that have duplicate names. This is a valid file.
  {
    std::string path = pathBase +"/link_duplicate_cousin_visuals.sdf";

    // Check link_duplicate_cousin_visuals.sdf
    std::string output =
      custom_exec_str(g_ignCommand + " sdf -k " + path + g_sdfVersion);
    EXPECT_EQ("Valid.\n", output) << output;
  }

  // Check an SDF file with a joint with an invalid child link.
  {
    std::string path = pathBase +"/joint_invalid_child.sdf";

    // Check joint_invalid_child.sdf
    std::string output =
      custom_exec_str(g_ignCommand + " sdf -k " + path + g_sdfVersion);
    EXPECT_NE(output.find("Error: child link with name[invalid] specified by "
                          "joint with name[joint] not found in model with "
                          "name[joint_invalid_child]."),
              std::string::npos) << output;
  }

  // Check an SDF file with a joint with an invalid parent link.
  {
    std::string path = pathBase +"/joint_invalid_parent.sdf";

    // Check joint_invalid_parent.sdf
    std::string output =
      custom_exec_str(g_ignCommand + " sdf -k " + path + g_sdfVersion);
    EXPECT_NE(output.find("Error: parent link with name[invalid] specified by "
                          "joint with name[joint] not found in model with "
                          "name[joint_invalid_parent]."),
              std::string::npos) << output;
  }

  // Check an SDF file with a joint with identical parent and child.
  {
    std::string path = pathBase +"/joint_invalid_parent_same_as_child.sdf";

    // Check joint_invalid_parent_same_as_child.sdf
    std::string output =
      custom_exec_str(g_ignCommand + " sdf -k " + path + g_sdfVersion);
    EXPECT_NE(output.find("Error: joint with name[joint] in model with "
                          "name[joint_invalid_parent_same_as_child] must "
                          "specify different link names for parent and child, "
                          "while [link] was specified for both."),
              std::string::npos) << output;
  }

  // Check an SDF file with the world specified as a parent link.
  // This is a valid file.
  {
    std::string path = pathBase +"/joint_parent_world.sdf";

    // Check joint_parent_world.sdf
    std::string output =
      custom_exec_str(g_ignCommand + " sdf -k " + path + g_sdfVersion);
    EXPECT_EQ("Valid.\n", output) << output;
  }

  // Check an SDF file with the second link specified as the canonical link.
  // This is a valid file.
  {
    std::string path = pathBase +"/model_canonical_link.sdf";

    // Check model_canonical_link.sdf
    std::string output =
      custom_exec_str(g_ignCommand + " sdf -k " + path + g_sdfVersion);
    EXPECT_EQ("Valid.\n", output) << output;
  }

  // Check an SDF file with an invalid link specified as the canonical link.
  {
    std::string path = pathBase +"/model_invalid_canonical_link.sdf";

    // Check model_invalid_canonical_link.sdf
    std::string output =
      custom_exec_str(g_ignCommand + " sdf -k " + path + g_sdfVersion);
    EXPECT_NE(output.find("Error: canonical_link with name[link3] not found in "
                          "model with name[model_invalid_canonical_link]."),
              std::string::npos) << output;
  }

  // Check an SDF file with a nested model.
  {
    std::string path = pathBase +"/nested_model.sdf";

<<<<<<< HEAD
    // Check model_invalid_canonical_link.sdf
=======
    // Check nested_model.sdf
>>>>>>> a20512a7
    std::string output =
      custom_exec_str(g_ignCommand + " sdf -k " + path + g_sdfVersion);
    EXPECT_NE(output.find("Error: Nested models are not yet supported by DOM "
              "objects, skipping model [top_level_model]."),
              std::string::npos) << output;
  }

  // Check an invalid SDF file that uses reserved names.
  {
    std::string path = pathBase +"/model_invalid_reserved_names.sdf";

    // Check model_invalid_reserved_names.sdf
    std::string output =
      custom_exec_str(g_ignCommand + " sdf -k " + path + g_sdfVersion);
    EXPECT_NE(output.find("Error: The supplied link name [world] is reserved."),
              std::string::npos) << output;
    EXPECT_NE(output.find("Error: The supplied link name [__link__] "
                          "is reserved."),
              std::string::npos) << output;
    EXPECT_NE(output.find("Error: The supplied visual name [__visual__] "
                          "is reserved."),
              std::string::npos) << output;
    EXPECT_NE(output.find("Error: The supplied collision name [__collision__] "
                          "is reserved."),
              std::string::npos) << output;
    EXPECT_NE(output.find("Error: The supplied joint name [__joint__] "
                          "is reserved."),
              std::string::npos) << output;
    EXPECT_NE(output.find("Error: The supplied frame name [__frame__] "
                          "is reserved."),
              std::string::npos) << output;
  }

  // Check that validity checks are disabled inside <plugin> elements
  {
    std::string path = pathBase +"/ignore_sdf_in_plugin.sdf";

    std::string output =
      custom_exec_str(g_ignCommand + " sdf -k " + path + g_sdfVersion);
    EXPECT_EQ("Valid.\n", output) << output;
  }

  // Check that validity checks are disabled inside namespaced elements
  {
    std::string path = pathBase +"/ignore_sdf_in_namespaced_elements.sdf";

    std::string output =
      custom_exec_str(g_ignCommand + " sdf -k " + path + g_sdfVersion);
    EXPECT_EQ("Valid.\n", output) << output;
  }

  // Check an SDF file with model frames using the attached_to attribute.
  // This is a valid file.
  {
    std::string path = pathBase +"/model_frame_attached_to.sdf";

    // Check model_frame_attached_to.sdf
    std::string output =
      custom_exec_str(g_ignCommand + " sdf -k " + path + g_sdfVersion);
    EXPECT_EQ("Valid.\n", output) << output;
  }

  // Check an SDF file with model frames attached_to joints.
  // This is a valid file.
  {
    std::string path = pathBase +"/model_frame_attached_to_joint.sdf";

    // Check model_frame_attached_to_joint.sdf
    std::string output =
      custom_exec_str(g_ignCommand + " sdf -k " + path + g_sdfVersion);
    EXPECT_EQ("Valid.\n", output) << output;
  }

  // Check an SDF file with model frames with invalid attached_to attributes.
  {
    std::string path = pathBase +"/model_frame_invalid_attached_to.sdf";

    // Check model_frame_invalid_attached_to.sdf
    std::string output =
      custom_exec_str(g_ignCommand + " sdf -k " + path + g_sdfVersion);
    EXPECT_NE(output.find("Error: attached_to name[A] specified by frame with "
                          "name[F3] does not match a link, joint, or frame "
                          "name in model with "
                          "name[model_frame_invalid_attached_to]."),
              std::string::npos) << output;
    EXPECT_NE(output.find("Error: attached_to name[F4] is identical to frame "
                          "name[F4], causing a graph cycle in model with "
                          "name[model_frame_invalid_attached_to]."),
              std::string::npos) << output;
  }

  // Check an SDF file with model frames using the attached_to attribute.
  // This is a valid file.
  {
    std::string path = pathBase +"/world_frame_attached_to.sdf";

    // Check world_frame_attached_to.sdf
    std::string output =
      custom_exec_str(g_ignCommand + " sdf -k " + path + g_sdfVersion);
    EXPECT_EQ("Valid.\n", output) << output;
  }

  // Check an SDF file with world frames with invalid attached_to attributes.
  {
    std::string path = pathBase +"/world_frame_invalid_attached_to.sdf";

    // Check world_frame_invalid_attached_to.sdf
    std::string output =
      custom_exec_str(g_ignCommand + " sdf -k " + path + g_sdfVersion);
    EXPECT_NE(output.find("Error: attached_to name[A] specified by frame with "
                          "name[F] does not match a model or frame "
                          "name in world with "
                          "name[world_frame_invalid_attached_to]."),
              std::string::npos) << output;
    EXPECT_NE(output.find("Error: attached_to name[self_cycle] is identical "
                          "to frame name[self_cycle], causing a graph cycle "
                          "in world with "
                          "name[world_frame_invalid_attached_to]."),
              std::string::npos) << output;
  }

  // Check an SDF file with links using the relative_to attribute.
  // This is a valid file.
  {
    std::string path = pathBase +"/model_link_relative_to.sdf";

    // Check model_link_relative_to.sdf
    std::string output =
      custom_exec_str(g_ignCommand + " sdf -k " + path + g_sdfVersion);
    EXPECT_EQ("Valid.\n", output) << output;
  }

  // Check an SDF file with model links with invalid relative_to attributes.
  {
    std::string path = pathBase +"/model_invalid_link_relative_to.sdf";

    // Check model_invalid_link_relative_to.sdf
    std::string output =
      custom_exec_str(g_ignCommand + " sdf -k " + path + g_sdfVersion);
    EXPECT_NE(output.find("Error: relative_to name[A] specified by link with "
                          "name[L] does not match a link, joint, or frame "
                          "name in model with "
                          "name[model_invalid_link_relative_to]."),
              std::string::npos) << output;
    EXPECT_NE(output.find("Error: relative_to name[self_cycle] is identical to "
                          "link name[self_cycle], causing a graph cycle in "
                          "model with name[model_invalid_link_relative_to]."),
              std::string::npos) << output;
  }

  // Check an SDF file with joints using the relative_to attribute.
  // This is a valid file.
  {
    std::string path = pathBase +"/model_joint_relative_to.sdf";

    // Check model_joint_relative_to.sdf
    std::string output =
      custom_exec_str(g_ignCommand + " sdf -k " + path + g_sdfVersion);
    EXPECT_EQ("Valid.\n", output) << output;
  }

  // Check an SDF file with model joints with invalid relative_to attributes.
  {
    std::string path = pathBase +"/model_invalid_joint_relative_to.sdf";

    // Check model_invalid_joint_relative_to.sdf
    std::string output =
      custom_exec_str(g_ignCommand + " sdf -k " + path + g_sdfVersion);
    EXPECT_NE(output.find("Error: relative_to name[A] specified by joint with "
                          "name[J] does not match a link, joint, or frame "
                          "name in model with "
                          "name[model_invalid_joint_relative_to]."),
              std::string::npos) << output;
    EXPECT_NE(output.find("Error: relative_to name[Jcycle] is identical to "
                          "joint name[Jcycle], causing a graph cycle in "
                          "model with name[model_invalid_joint_relative_to]."),
              std::string::npos) << output;
  }

  // Check an SDF file with model frames using the relative_to attribute.
  // This is a valid file.
  {
    std::string path = pathBase +"/model_frame_relative_to.sdf";

    // Check model_frame_relative_to.sdf
    std::string output =
      custom_exec_str(g_ignCommand + " sdf -k " + path + g_sdfVersion);
    EXPECT_EQ("Valid.\n", output) << output;
  }

  // Check an SDF file with model frames relative_to joints.
  // This is a valid file.
  {
    std::string path = pathBase +"/model_frame_relative_to_joint.sdf";

    // Check model_frame_relative_to_joint.sdf
    std::string output =
      custom_exec_str(g_ignCommand + " sdf -k " + path + g_sdfVersion);
    EXPECT_EQ("Valid.\n", output) << output;
  }

  // Check an SDF file with model frames with invalid relative_to attributes.
  {
    std::string path = pathBase +"/model_invalid_frame_relative_to.sdf";

    // Check model_invalid_frame_relative_to.sdf
    std::string output =
      custom_exec_str(g_ignCommand + " sdf -k " + path + g_sdfVersion);
    EXPECT_NE(output.find("Error: relative_to name[A] specified by frame with "
                          "name[F] does not match a link, joint, or frame "
                          "name in model with "
                          "name[model_invalid_frame_relative_to]."),
              std::string::npos) << output;
    EXPECT_NE(output.find("Error: relative_to name[cycle] is identical to "
                          "frame name[cycle], causing a graph cycle in model "
                          "with name[model_invalid_frame_relative_to]."),
              std::string::npos) << output;
  }

  // Check an SDF file with model frames using the attached_to attribute.
  // This is a valid file.
  {
    std::string path = pathBase +"/world_frame_relative_to.sdf";

    // Check world_frame_relative_to.sdf
    std::string output =
      custom_exec_str(g_ignCommand + " sdf -k " + path + g_sdfVersion);
    EXPECT_EQ("Valid.\n", output) << output;
  }

  // Check an SDF file with world frames with invalid relative_to attributes.
  {
    std::string path = pathBase +"/world_frame_invalid_relative_to.sdf";

    // Check world_frame_invalid_relative_to.sdf
    std::string output =
      custom_exec_str(g_ignCommand + " sdf -k " + path + g_sdfVersion);
    EXPECT_NE(output.find("Error: relative_to name[A] specified by model with "
                          "name[M] does not match a model or frame "
                          "name in world with "
                          "name[world_frame_invalid_relative_to]."),
              std::string::npos) << output;
    EXPECT_NE(output.find("Error: relative_to name[cycle] is identical "
                          "to model name[cycle], causing a graph cycle "
                          "in world with "
                          "name[world_frame_invalid_relative_to]."),
              std::string::npos) << output;
    EXPECT_NE(output.find("Error: relative_to name[A] specified by frame with "
                          "name[F] does not match a model or frame "
                          "name in world with "
                          "name[world_frame_invalid_relative_to]."),
              std::string::npos) << output;
    EXPECT_NE(output.find("Error: relative_to name[self_cycle] is identical "
                          "to frame name[self_cycle], causing a graph cycle "
                          "in world with "
                          "name[world_frame_invalid_relative_to]."),
              std::string::npos) << output;
  }
}

/////////////////////////////////////////////////
TEST(check_model_sdf, SDF)
{
  std::string pathBase = PROJECT_SOURCE_PATH;
  pathBase += "/test/integration/model/box";

  // Check a good SDF file by passing the absolute path
  {
    std::string path = pathBase +"/model.sdf";

    std::string output =
      custom_exec_str(g_ignCommand + " sdf -k " + path + g_sdfVersion);
    EXPECT_EQ("Valid.\n", output);
  }

  // Check a good SDF file from the same folder by passing a relative path
  {
    std::string path = "model.sdf";

    std::string output =
      custom_exec_str("cd " + pathBase + " && " +
                      g_ignCommand + " sdf -k " + path + g_sdfVersion);
    EXPECT_EQ("Valid.\n", output);
  }
}

/////////////////////////////////////////////////
TEST(describe, SDF)
{
  // Get the description
  std::string output =
    custom_exec_str(g_ignCommand + " sdf -d " + g_sdfVersion);
  EXPECT_FALSE(output.empty());

  // The first line should start with the following text.
  EXPECT_EQ(0u, output.find("<element name ='sdf' required ='1'"));
}

/////////////////////////////////////////////////
TEST(print, SDF)
{
  std::string pathBase = PROJECT_SOURCE_PATH;
  pathBase += "/test/sdf";

  // Check a good SDF file
  {
    std::string path = pathBase +"/box_plane_low_friction_test.world";
    sdf::SDFPtr sdf(new sdf::SDF());
    EXPECT_TRUE(sdf::init(sdf));
    EXPECT_TRUE(sdf::readFile(path, sdf));

    // Check box_plane_low_friction_test.world
    std::string output =
      custom_exec_str(g_ignCommand + " sdf -p " + path + g_sdfVersion);
    EXPECT_EQ(sdf->Root()->ToString(""), output);
  }

  // Check a bad SDF file
  {
    std::string path = pathBase +"/box_bad_test.world";

    // Check box_bad_test.world
    std::string output =
      custom_exec_str(g_ignCommand + " sdf -p " + path + g_sdfVersion);
    EXPECT_TRUE(output.find("Required attribute") != std::string::npos);
  }
}

/////////////////////////////////////////////////
/// Main
int main(int argc, char **argv)
{
  // Set IGN_CONFIG_PATH to the directory where the .yaml configuration file
  // is located.
  setenv("IGN_CONFIG_PATH", IGN_CONFIG_PATH, 1);

  // Make sure that we load the library recently built and not the one installed
  // in your system. This is done by placing the the current build directory
  // first in the LD_LIBRARY_PATH environment variable.
  //
  // We need to keep the existing LD_LIBRARY_PATH so that libsdformat.so can
  // find its dependency.
#ifndef _WIN32
  std::string testLibraryPath = IGN_TEST_LIBRARY_PATH;

  char *currentLibraryPath = std::getenv("LD_LIBRARY_PATH");
  if (currentLibraryPath)
  {
    testLibraryPath = testLibraryPath + ":" + currentLibraryPath;
  }

  setenv("LD_LIBRARY_PATH", testLibraryPath.c_str(), 1);
#endif

  ::testing::InitGoogleTest(&argc, argv);
  return RUN_ALL_TESTS();
}<|MERGE_RESOLUTION|>--- conflicted
+++ resolved
@@ -268,11 +268,7 @@
   {
     std::string path = pathBase +"/nested_model.sdf";
 
-<<<<<<< HEAD
-    // Check model_invalid_canonical_link.sdf
-=======
     // Check nested_model.sdf
->>>>>>> a20512a7
     std::string output =
       custom_exec_str(g_ignCommand + " sdf -k " + path + g_sdfVersion);
     EXPECT_NE(output.find("Error: Nested models are not yet supported by DOM "
