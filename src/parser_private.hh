/*
 * Copyright 2016 Open Source Robotics Foundation
 *
 * Licensed under the Apache License, Version 2.0 (the "License");
 * you may not use this file except in compliance with the License.
 * You may obtain a copy of the License at
 *
 *     http://www.apache.org/licenses/LICENSE-2.0
 *
 * Unless required by applicable law or agreed to in writing, software
 * distributed under the License is distributed on an "AS IS" BASIS,
 * WITHOUT WARRANTIES OR CONDITIONS OF ANY KIND, either express or implied.
 * See the License for the specific language governing permissions and
 * limitations under the License.
 *
*/
#ifndef SDF_PARSER_PRIVATE_HH_
#define SDF_PARSER_PRIVATE_HH_

#include <tinyxml2.h>

#include <string>

#include "sdf/SDFImpl.hh"
#include "sdf/sdf_config.h"
#include "sdf/system_util.hh"

/// \ingroup sdf_parser
/// \brief namespace for Simulation Description Format parser
namespace sdf
{
  // Inline bracket to help doxygen filtering.
  inline namespace SDF_VERSION_NAMESPACE {
  //

  /// \brief Get the best SDF version from models supported by this sdformat
  /// \param[in] _modelXML XML element from config file pointing to the
  ///            model XML tag
  /// \param[out] _modelFileName file name of the best model file
  /// \return string with the best SDF version supported
<<<<<<< HEAD
  static std::string getBestSupportedModelVersion(
=======
  std::string getBestSupportedModelVersion(
>>>>>>> 3c727c97
      tinyxml2::XMLElement *_modelXML, std::string &_modelFileName);

  /// \brief Initialize the SDF interface using a TinyXML2 document.
  ///
  /// This actually forwards to initXml after converting the inputs
  /// \param[in] _xmlDoc TinyXML2 document containing the SDFormat description
  /// file that corresponds with the input SDFPtr
<<<<<<< HEAD
  /// \param[out] _sdf SDF interface to be initialized
  static bool initDoc(tinyxml2::XMLDocument *_xmlDoc, SDFPtr _sdf);
=======
  /// \param[in] _sdf SDF interface to be initialized
  bool initDoc(tinyxml2::XMLDocument *_xmlDoc, SDFPtr _sdf);
>>>>>>> 3c727c97

  /// \brief Initialize the SDF Element using a TinyXML2 document
  ///
  /// This actually forwards to initXml after converting the inputs
  /// \param[in] _xmlDoc TinyXML2 document containing the SDFormat description
  /// file that corresponds with the input ElementPtr
<<<<<<< HEAD
  /// \param[out] _sdf SDF Element to be initialized
  static bool initDoc(tinyxml2::XMLDocument *_xmlDoc, ElementPtr _sdf);
=======
  /// \param[in] _sdf SDF Element to be initialized
  bool initDoc(tinyxml2::XMLDocument *_xmlDoc, ElementPtr _sdf);
>>>>>>> 3c727c97

  /// \brief Initialize the SDF Element by parsing the SDFormat description in
  /// the input TinyXML2 element. This is where SDFormat spec/description files
  /// are parsed
  /// \remark For internal use only. Do not use this function.
  /// \param[in] _xml TinyXML2 element containing the SDFormat description
  /// file that corresponds with the input ElementPtr
<<<<<<< HEAD
  /// \param[out] _sdf SDF ElementPtr to be initialized
  static bool initXml(tinyxml2::XMLElement *_xml, ElementPtr _sdf);

  /// \brief Populate the SDF values from a TinyXML document
  static bool readDoc(tinyxml2::XMLDocument *_xmlDoc, SDFPtr _sdf,
=======
  /// \param[in] _sdf SDF ElementPtr to be initialized
  bool initXml(tinyxml2::XMLElement *_xml, ElementPtr _sdf);

  /// \brief Populate the SDF values from a TinyXML document
  bool readDoc(tinyxml2::XMLDocument *_xmlDoc, SDFPtr _sdf,
>>>>>>> 3c727c97
                      const std::string &_source, bool _convert,
                      const ParserConfig &_config, Errors &_errors);

  /// \brief Populate the SDF values from a TinyXML document
<<<<<<< HEAD
  static bool readDoc(tinyxml2::XMLDocument *_xmlDoc, ElementPtr _sdf,
      const std::string &_source, bool _convert, const ParserConfig &_config,
      Errors &_errors);
=======
  bool readDoc(tinyxml2::XMLDocument *_xmlDoc, ElementPtr _sdf,
      const std::string &_source, bool _convert, Errors &_errors);
>>>>>>> 3c727c97

  /// \brief Populate an SDF Element from the XML input. The XML input here is
  /// an actual SDFormat file or string, not the description of the SDFormat
  /// spec.
  /// \remark For internal use only. Do not use this function.
  /// \param[in] _xml Pointer to the TinyXML element
  /// \param[in,out] _sdf SDF pointer to parse data into.
  /// \param[in] _config Custom parser configuration
  /// \param[in] _source Source of the XML document, empty if it came from a
  ///            string.
  /// \param[out] _errors Captures errors found during parsing.
  /// \return True on success, false on error.
<<<<<<< HEAD
  static bool readXml(tinyxml2::XMLElement *_xml, ElementPtr _sdf,
      const ParserConfig &_config, const std::string &_source, Errors &_errors);
=======
  bool readXml(tinyxml2::XMLElement *_xml,
                      ElementPtr _sdf,
                      Errors &_errors);
>>>>>>> 3c727c97

  /// \brief Copy child XML elements into the _sdf element.
  /// \param[in] _sdf Parent Element.
  /// \param[in] _xml Pointer to element from which child elements should be
  /// copied.
  /// \param[in] _onlyUnknown True to copy only elements that are NOT part of
  /// the SDF spec. Set this to false to copy everything.
<<<<<<< HEAD
  static void copyChildren(ElementPtr _sdf, tinyxml2::XMLElement *_xml,
=======
  void copyChildren(ElementPtr _sdf, tinyxml2::XMLElement *_xml,
>>>>>>> 3c727c97
                    const bool _onlyUnknown);
  }
}
#endif<|MERGE_RESOLUTION|>--- conflicted
+++ resolved
@@ -38,11 +38,7 @@
   ///            model XML tag
   /// \param[out] _modelFileName file name of the best model file
   /// \return string with the best SDF version supported
-<<<<<<< HEAD
-  static std::string getBestSupportedModelVersion(
-=======
   std::string getBestSupportedModelVersion(
->>>>>>> 3c727c97
       tinyxml2::XMLElement *_modelXML, std::string &_modelFileName);
 
   /// \brief Initialize the SDF interface using a TinyXML2 document.
@@ -50,26 +46,16 @@
   /// This actually forwards to initXml after converting the inputs
   /// \param[in] _xmlDoc TinyXML2 document containing the SDFormat description
   /// file that corresponds with the input SDFPtr
-<<<<<<< HEAD
   /// \param[out] _sdf SDF interface to be initialized
-  static bool initDoc(tinyxml2::XMLDocument *_xmlDoc, SDFPtr _sdf);
-=======
-  /// \param[in] _sdf SDF interface to be initialized
   bool initDoc(tinyxml2::XMLDocument *_xmlDoc, SDFPtr _sdf);
->>>>>>> 3c727c97
 
   /// \brief Initialize the SDF Element using a TinyXML2 document
   ///
   /// This actually forwards to initXml after converting the inputs
   /// \param[in] _xmlDoc TinyXML2 document containing the SDFormat description
   /// file that corresponds with the input ElementPtr
-<<<<<<< HEAD
   /// \param[out] _sdf SDF Element to be initialized
-  static bool initDoc(tinyxml2::XMLDocument *_xmlDoc, ElementPtr _sdf);
-=======
-  /// \param[in] _sdf SDF Element to be initialized
   bool initDoc(tinyxml2::XMLDocument *_xmlDoc, ElementPtr _sdf);
->>>>>>> 3c727c97
 
   /// \brief Initialize the SDF Element by parsing the SDFormat description in
   /// the input TinyXML2 element. This is where SDFormat spec/description files
@@ -77,31 +63,18 @@
   /// \remark For internal use only. Do not use this function.
   /// \param[in] _xml TinyXML2 element containing the SDFormat description
   /// file that corresponds with the input ElementPtr
-<<<<<<< HEAD
   /// \param[out] _sdf SDF ElementPtr to be initialized
-  static bool initXml(tinyxml2::XMLElement *_xml, ElementPtr _sdf);
-
-  /// \brief Populate the SDF values from a TinyXML document
-  static bool readDoc(tinyxml2::XMLDocument *_xmlDoc, SDFPtr _sdf,
-=======
-  /// \param[in] _sdf SDF ElementPtr to be initialized
   bool initXml(tinyxml2::XMLElement *_xml, ElementPtr _sdf);
 
   /// \brief Populate the SDF values from a TinyXML document
   bool readDoc(tinyxml2::XMLDocument *_xmlDoc, SDFPtr _sdf,
->>>>>>> 3c727c97
                       const std::string &_source, bool _convert,
                       const ParserConfig &_config, Errors &_errors);
 
   /// \brief Populate the SDF values from a TinyXML document
-<<<<<<< HEAD
-  static bool readDoc(tinyxml2::XMLDocument *_xmlDoc, ElementPtr _sdf,
+  bool readDoc(tinyxml2::XMLDocument *_xmlDoc, ElementPtr _sdf,
       const std::string &_source, bool _convert, const ParserConfig &_config,
       Errors &_errors);
-=======
-  bool readDoc(tinyxml2::XMLDocument *_xmlDoc, ElementPtr _sdf,
-      const std::string &_source, bool _convert, Errors &_errors);
->>>>>>> 3c727c97
 
   /// \brief Populate an SDF Element from the XML input. The XML input here is
   /// an actual SDFormat file or string, not the description of the SDFormat
@@ -114,14 +87,8 @@
   ///            string.
   /// \param[out] _errors Captures errors found during parsing.
   /// \return True on success, false on error.
-<<<<<<< HEAD
-  static bool readXml(tinyxml2::XMLElement *_xml, ElementPtr _sdf,
+  bool readXml(tinyxml2::XMLElement *_xml, ElementPtr _sdf,
       const ParserConfig &_config, const std::string &_source, Errors &_errors);
-=======
-  bool readXml(tinyxml2::XMLElement *_xml,
-                      ElementPtr _sdf,
-                      Errors &_errors);
->>>>>>> 3c727c97
 
   /// \brief Copy child XML elements into the _sdf element.
   /// \param[in] _sdf Parent Element.
@@ -129,11 +96,7 @@
   /// copied.
   /// \param[in] _onlyUnknown True to copy only elements that are NOT part of
   /// the SDF spec. Set this to false to copy everything.
-<<<<<<< HEAD
-  static void copyChildren(ElementPtr _sdf, tinyxml2::XMLElement *_xml,
-=======
   void copyChildren(ElementPtr _sdf, tinyxml2::XMLElement *_xml,
->>>>>>> 3c727c97
                     const bool _onlyUnknown);
   }
 }
