/*
 * Copyright 2012 Open Source Robotics Foundation
 *
 * Licensed under the Apache License, Version 2.0 (the "License");
 * you may not use this file except in compliance with the License.
 * You may obtain a copy of the License at
 *
 *     http://www.apache.org/licenses/LICENSE-2.0
 *
 * Unless required by applicable law or agreed to in writing, software
 * distributed under the License is distributed on an "AS IS" BASIS,
 * WITHOUT WARRANTIES OR CONDITIONS OF ANY KIND, either express or implied.
 * See the License for the specific language governing permissions and
 * limitations under the License.
 *
 */

#include <gtest/gtest.h>
#include <array>
#include <sstream>
#include "sdf/Exception.hh"
#include "sdf/Filesystem.hh"

#include "Converter.hh"
#include "XmlUtils.hh"

#include "test_config.h"

////////////////////////////////////////////////////
/// Set up an xml string for testing
std::string getXmlString()
{
  std::stringstream stream;
  stream << "<elemA attrA='A'>"
         << "  <elemB attrB='B'>"
         << "    <elemC attrC='C'>"
         << "      <elemD>D</elemD>"
         << "    </elemC>"
         << "  </elemB>"
         << "</elemA>";
  return stream.str();
}

////////////////////////////////////////////////////
/// Set up an xml string with a repeated element for testing
std::string getRepeatedXmlString()
{
  std::stringstream stream;
  stream << "<elemA attrA='A'>"
         << "  <elemB attrB='B'>"
         << "    <elemC attrC='C'>"
         << "      <elemD>D</elemD>"
         << "      <elemD>D</elemD>"
         << "      <elemD>D</elemD>"
         << "      <elemD>D</elemD>"
         << "    </elemC>"
         << "  </elemB>"
         << "</elemA>";
  return stream.str();
}

////////////////////////////////////////////////////
/// Ensure that Converter::Move function is working
/// Test moving from elem to elem
TEST(Converter, MoveElemElem)
{
  // Set up an xml string for testing
  std::string xmlString = getXmlString();

  // Verify the xml
  tinyxml2::XMLDocument xmlDoc;
  xmlDoc.Parse(xmlString.c_str());
  tinyxml2::XMLElement *childElem =  xmlDoc.FirstChildElement();
  ASSERT_NE(nullptr, childElem);
  EXPECT_STREQ(childElem->Name(), "elemA");
  childElem =  childElem->FirstChildElement();
  ASSERT_NE(nullptr, childElem);
  EXPECT_STREQ(childElem->Name(), "elemB");
  childElem =  childElem->FirstChildElement();
  ASSERT_NE(nullptr, childElem);
  EXPECT_STREQ(childElem->Name(), "elemC");
  childElem = childElem->FirstChildElement();
  ASSERT_NE(nullptr, childElem);
  EXPECT_STREQ(childElem->Name(), "elemD");

  // Test moving from elem to elem
  // Set up a convert file
  std::stringstream convertStream;
  convertStream << "<convert name='elemA'>"
                << "  <convert name='elemB'>"
                << "    <move>"
                << "      <from element='elemC::elemD'/>"
                << "      <to element='elemE'/>"
                << "    </move>"
                << "  </convert>"
                << "</convert>";
  tinyxml2::XMLDocument convertXmlDoc;
  convertXmlDoc.Parse(convertStream.str().c_str());
  sdf::Converter::Convert(&xmlDoc, &convertXmlDoc);

  tinyxml2::XMLElement *convertedElem =  xmlDoc.FirstChildElement();
  EXPECT_STREQ(convertedElem->Name(), "elemA");
  convertedElem =  convertedElem->FirstChildElement();
  ASSERT_NE(nullptr, convertedElem);
  EXPECT_STREQ(convertedElem->Name(), "elemB");
  EXPECT_NE(nullptr, convertedElem->FirstChildElement("elemC"));
  EXPECT_NE(nullptr, convertedElem->FirstChildElement("elemE"));
  std::string elemValue = convertedElem->FirstChildElement("elemE")->GetText();
  EXPECT_EQ(elemValue, "D");
  convertedElem =  convertedElem->FirstChildElement("elemC");
  ASSERT_NE(nullptr, convertedElem);
  EXPECT_FALSE(convertedElem->FirstChildElement("elemD"));
}

////////////////////////////////////////////////////
/// Ensure that Converter::Move function is working
/// Test moving from elem to attr
TEST(Converter, MoveElemAttr)
{
  // Set up an xml string for testing
  std::string xmlString = getXmlString();

  // Test moving from elem to attr
  tinyxml2::XMLDocument xmlDoc2;
  xmlDoc2.Parse(xmlString.c_str());
  std::stringstream convertStream;
  convertStream << "<convert name='elemA'>"
                << "  <convert name='elemB'>"
                << "    <move>"
                << "      <from element='elemC::elemD'/>"
                << "      <to attribute='attrE'/>"
                << "    </move>"
                << "  </convert>"
                << "</convert>";
  tinyxml2::XMLDocument convertXmlDoc2;
  convertXmlDoc2.Parse(convertStream.str().c_str());
  sdf::Converter::Convert(&xmlDoc2, &convertXmlDoc2);

  tinyxml2::XMLElement *convertedElem =  xmlDoc2.FirstChildElement();
  EXPECT_STREQ(convertedElem->Name(), "elemA");
  convertedElem =  convertedElem->FirstChildElement();
  ASSERT_NE(nullptr, convertedElem);
  EXPECT_STREQ(convertedElem->Name(), "elemB");
  EXPECT_NE(nullptr, convertedElem->Attribute("attrE"));
  std::string attrValue = convertedElem->Attribute("attrE");
  EXPECT_EQ(attrValue, "D");
  convertedElem =  convertedElem->FirstChildElement();
  ASSERT_NE(nullptr, convertedElem);
  EXPECT_STREQ(convertedElem->Name(), "elemC");
  EXPECT_FALSE(convertedElem->FirstChildElement("elemD"));
}

////////////////////////////////////////////////////
/// Ensure that Converter::Move function is working
/// Test moving from attr to attr
TEST(Converter, MoveAttrAttr)
{
  // Set up an xml string for testing
  std::string xmlString = getXmlString();

  // Test moving from attr to attr
  tinyxml2::XMLDocument xmlDoc3;
  xmlDoc3.Parse(xmlString.c_str());
  std::stringstream convertStream;
  convertStream << "<convert name='elemA'>"
                << "  <convert name='elemB'>"
                << "    <move>"
                << "      <from attribute='elemC::attrC'/>"
                << "      <to attribute='attrE'/>"
                << "    </move>"
                << "  </convert>"
                << "</convert>";
  tinyxml2::XMLDocument convertXmlDoc3;
  convertXmlDoc3.Parse(convertStream.str().c_str());
  sdf::Converter::Convert(&xmlDoc3, &convertXmlDoc3);

  tinyxml2::XMLElement *convertedElem =  xmlDoc3.FirstChildElement();
  EXPECT_STREQ(convertedElem->Name(), "elemA");
  convertedElem =  convertedElem->FirstChildElement();
  ASSERT_NE(nullptr, convertedElem);
  EXPECT_STREQ(convertedElem->Name(), "elemB");
  EXPECT_NE(nullptr, convertedElem->Attribute("attrE"));
  std::string attrValue = convertedElem->Attribute("attrE");
  EXPECT_EQ(attrValue, "C");
  convertedElem =  convertedElem->FirstChildElement();
  ASSERT_NE(nullptr, convertedElem);
  EXPECT_STREQ(convertedElem->Name(), "elemC");
  EXPECT_FALSE(convertedElem->Attribute("attrC"));
  convertedElem =  convertedElem->FirstChildElement();
  ASSERT_NE(nullptr, convertedElem);
  EXPECT_STREQ(convertedElem->Name(), "elemD");
}

////////////////////////////////////////////////////
/// Ensure that Converter::Move function is working
/// Test moving from attr to elem
TEST(Converter, MoveAttrElem)
{
  // Set up an xml string for testing
  std::string xmlString = getXmlString();

  // Test moving from attr to elem
  tinyxml2::XMLDocument xmlDoc4;
  xmlDoc4.Parse(xmlString.c_str());
  std::stringstream convertStream;
  convertStream << "<convert name='elemA'>"
                << "  <convert name='elemB'>"
                << "    <move>"
                << "      <from attribute='elemC::attrC'/>"
                << "      <to element='elemE'/>"
                << "    </move>"
                << "  </convert>"
                << "</convert>";
  tinyxml2::XMLDocument convertXmlDoc4;
  convertXmlDoc4.Parse(convertStream.str().c_str());
  sdf::Converter::Convert(&xmlDoc4, &convertXmlDoc4);

  tinyxml2::XMLElement *convertedElem =  xmlDoc4.FirstChildElement();
  EXPECT_STREQ(convertedElem->Name(), "elemA");
  convertedElem =  convertedElem->FirstChildElement();
  ASSERT_NE(nullptr, convertedElem);
  EXPECT_STREQ(convertedElem->Name(), "elemB");
  EXPECT_NE(nullptr, convertedElem->FirstChildElement("elemE"));
  std::string elemValue = convertedElem->FirstChildElement("elemE")->GetText();
  EXPECT_EQ(elemValue, "C");
  EXPECT_NE(nullptr, convertedElem->FirstChildElement("elemC"));
  convertedElem =  convertedElem->FirstChildElement("elemC");
  ASSERT_NE(nullptr, convertedElem);
  EXPECT_FALSE(convertedElem->Attribute("attrC"));
  convertedElem =  convertedElem->FirstChildElement();
  ASSERT_NE(nullptr, convertedElem);
  EXPECT_STREQ(convertedElem->Name(), "elemD");
}

////////////////////////////////////////////////////
/// Ensure that Converter::Move function is working
/// Test moving from elem to elem across multiple levels
TEST(Converter, MoveElemElemMultipleLevels)
{
  // Set up an xml string for testing
  std::string xmlString = getXmlString();

  // Test moving from elem to elem across multiple levels
  tinyxml2::XMLDocument xmlDoc5;
  xmlDoc5.Parse(xmlString.c_str());
  std::stringstream convertStream;
  convertStream << "<convert name='elemA'>"
                << "  <move>"
                << "    <from element='elemB::elemC::elemD'/>"
                << "    <to element='elemE'/>"
                << "  </move>"
                << "</convert>";
  tinyxml2::XMLDocument convertXmlDoc5;
  convertXmlDoc5.Parse(convertStream.str().c_str());
  sdf::Converter::Convert(&xmlDoc5, &convertXmlDoc5);

  tinyxml2::XMLElement *convertedElem =  xmlDoc5.FirstChildElement();
  EXPECT_STREQ(convertedElem->Name(), "elemA");
  EXPECT_NE(nullptr, convertedElem->FirstChildElement("elemE"));
  std::string elemValue = convertedElem->FirstChildElement("elemE")->GetText();
  EXPECT_EQ(elemValue, "D");
  convertedElem =  convertedElem->FirstChildElement("elemB");
  ASSERT_NE(nullptr, convertedElem);
  convertedElem = convertedElem->FirstChildElement();
  ASSERT_NE(nullptr, convertedElem);
  EXPECT_STREQ(convertedElem->Name(), "elemC");
  EXPECT_FALSE(convertedElem->FirstChildElement("elemD"));
}

////////////////////////////////////////////////////
/// Ensure that Converter::Move function is working
/// Test moving from attr to attr across multiple levels
TEST(Converter, MoveAttrAttrMultipleLevels)
{
  // Set up an xml string for testing
  std::string xmlString = getXmlString();

  // Test moving from attr to attr across multiple levels
  tinyxml2::XMLDocument xmlDoc6;
  xmlDoc6.Parse(xmlString.c_str());
  std::stringstream convertStream;
  convertStream << "<convert name='elemA'>"
                << "  <move>"
                << "    <from attribute='elemB::elemC::attrC'/>"
                << "    <to attribute='attrE'/>"
                << "  </move>"
                << "</convert>";
  tinyxml2::XMLDocument convertXmlDoc6;
  convertXmlDoc6.Parse(convertStream.str().c_str());
  sdf::Converter::Convert(&xmlDoc6, &convertXmlDoc6);

  tinyxml2::XMLElement *convertedElem =  xmlDoc6.FirstChildElement();
  ASSERT_NE(nullptr, convertedElem);
  EXPECT_STREQ(convertedElem->Name(), "elemA");
  std::string attrValue = convertedElem->Attribute("attrE");
  EXPECT_EQ(attrValue, "C");
  convertedElem = convertedElem->FirstChildElement("elemB");
  ASSERT_NE(nullptr, convertedElem);
  convertedElem =  convertedElem->FirstChildElement();
  ASSERT_NE(nullptr, convertedElem);
  EXPECT_STREQ(convertedElem->Name(), "elemC");
  EXPECT_FALSE(convertedElem->Attribute("attrC"));
  convertedElem = convertedElem->FirstChildElement();
  ASSERT_NE(nullptr, convertedElem);
  EXPECT_STREQ(convertedElem->Name(), "elemD");
}

////////////////////////////////////////////////////
/// Ensure that Converter::Move function is working
/// Test moving from elem to attr across multiple levels
TEST(Converter, MoveElemAttrMultipleLevels)
{
  // Set up an xml string for testing
  std::string xmlString = getXmlString();

  // Test moving from elem to attr across multiple levels
  tinyxml2::XMLDocument xmlDoc7;
  xmlDoc7.Parse(xmlString.c_str());
  std::stringstream convertStream;
  convertStream << "<convert name='elemA'>"
                << "  <move>"
                << "    <from element='elemB::elemC::elemD'/>"
                << "    <to attribute='attrE'/>"
                << "  </move>"
                << "</convert>";
  tinyxml2::XMLDocument convertXmlDoc7;
  convertXmlDoc7.Parse(convertStream.str().c_str());
  sdf::Converter::Convert(&xmlDoc7, &convertXmlDoc7);

  tinyxml2::XMLElement *convertedElem =  xmlDoc7.FirstChildElement();
  ASSERT_NE(nullptr, convertedElem);
  EXPECT_STREQ(convertedElem->Name(), "elemA");
  std::string attrValue = convertedElem->Attribute("attrE");
  EXPECT_EQ(attrValue, "D");
  convertedElem = convertedElem->FirstChildElement("elemB");
  ASSERT_NE(nullptr, convertedElem);
  convertedElem =  convertedElem->FirstChildElement();
  ASSERT_NE(nullptr, convertedElem);
  EXPECT_STREQ(convertedElem->Name(), "elemC");
  EXPECT_FALSE(convertedElem->FirstChildElement("elemD"));
}

////////////////////////////////////////////////////
/// Ensure that Converter::Move function is working
/// Test moving from attr to elem across multiple levels
TEST(Converter, MoveAttrElemMultipleLevels)
{
  // Set up an xml string for testing
  std::string xmlString = getXmlString();

  // Test moving from attr to elem across multiple levels
  tinyxml2::XMLDocument xmlDoc8;
  xmlDoc8.Parse(xmlString.c_str());
  std::stringstream convertStream;
  convertStream << "<convert name='elemA'>"
                << "  <move>"
                << "    <from attribute='elemB::elemC::attrC'/>"
                << "    <to element='elemE'/>"
                << "  </move>"
                << "</convert>";
  tinyxml2::XMLDocument convertXmlDoc8;
  convertXmlDoc8.Parse(convertStream.str().c_str());
  sdf::Converter::Convert(&xmlDoc8, &convertXmlDoc8);

  tinyxml2::XMLElement *convertedElem =  xmlDoc8.FirstChildElement();
  ASSERT_NE(nullptr, convertedElem);
  EXPECT_STREQ(convertedElem->Name(), "elemA");
  EXPECT_NE(nullptr, convertedElem->FirstChildElement("elemE"));
  std::string elemValue = convertedElem->FirstChildElement("elemE")->GetText();
  EXPECT_EQ(elemValue, "C");
  convertedElem =  convertedElem->FirstChildElement("elemB");
  ASSERT_NE(nullptr, convertedElem);
  convertedElem = convertedElem->FirstChildElement();
  ASSERT_NE(nullptr, convertedElem);
  EXPECT_STREQ(convertedElem->Name(), "elemC");
  EXPECT_FALSE(convertedElem->Attribute("attrC"));
  convertedElem = convertedElem->FirstChildElement();
  ASSERT_NE(nullptr, convertedElem);
  EXPECT_STREQ(convertedElem->Name(), "elemD");
}

////////////////////////////////////////////////////
/// Ensure that Converter::Add function is working
/// Test adding element and attribute
TEST(Converter, Add)
{
  // Set up an xml string for testing
  std::string xmlString = getXmlString();

  // Verify the xml
  tinyxml2::XMLDocument xmlDoc;
  xmlDoc.Parse(xmlString.c_str());
  tinyxml2::XMLElement *childElem =  xmlDoc.FirstChildElement();
  ASSERT_NE(nullptr, childElem);
  EXPECT_STREQ(childElem->Name(), "elemA");
  childElem = childElem->FirstChildElement();
  ASSERT_NE(nullptr, childElem);
  EXPECT_STREQ(childElem->Name(), "elemB");
  childElem = childElem->FirstChildElement();
  ASSERT_NE(nullptr, childElem);
  EXPECT_STREQ(childElem->Name(), "elemC");
  childElem = childElem->FirstChildElement();
  ASSERT_NE(nullptr, childElem);
  EXPECT_STREQ(childElem->Name(), "elemD");

  // Test adding element
  // Set up a convert file
  std::stringstream convertStream;
  convertStream << "<convert name='elemA'>"
                << "  <convert name='elemB'>"
                << "    <add element='elemBB' value='BB'/>"
                << "    <convert name='elemC'>"
                << "      <convert name='elemD'>"
                << "        <add attribute='attrDD' value='DD'/>"
                << "      </convert>"
                << "    </convert>"
                << "  </convert>"
                << "</convert>";
  tinyxml2::XMLDocument convertXmlDoc;
  convertXmlDoc.Parse(convertStream.str().c_str());
  sdf::Converter::Convert(&xmlDoc, &convertXmlDoc);

  tinyxml2::XMLElement *convertedElem =  xmlDoc.FirstChildElement();
  EXPECT_STREQ(convertedElem->Name(), "elemA");
  convertedElem = convertedElem->FirstChildElement();
  ASSERT_NE(nullptr, convertedElem);
  EXPECT_STREQ(convertedElem->Name(), "elemB");
  EXPECT_NE(nullptr, convertedElem->FirstChildElement("elemC"));
  ASSERT_NE(nullptr, convertedElem->FirstChildElement("elemBB"));
  std::string elemValue = convertedElem->FirstChildElement("elemBB")->GetText();
  EXPECT_EQ(elemValue, "BB");
  convertedElem = convertedElem->FirstChildElement("elemC");
  ASSERT_NE(nullptr, convertedElem);
  convertedElem = convertedElem->FirstChildElement("elemD");
  ASSERT_NE(nullptr, convertedElem);
  std::string attrValue = convertedElem->Attribute("attrDD");
  EXPECT_EQ(attrValue, "DD");
}

////////////////////////////////////////////////////
TEST(Converter, AddNoElem)
{
  // Set up an xml string for testing
  std::string xmlString = getXmlString();

  tinyxml2::XMLDocument xmlDoc;
  xmlDoc.Parse(xmlString.c_str());

  // Test adding element
  // Set up a convert file
  std::stringstream convertStream;
  convertStream << "<convert name='elemA'>"
                << "  <convert name='elemB'>"
                << "    <add element='elemBB' value='BB'/>"
                << "    <convert name='elemC'>"
                << "      <convert name='elemD'>"
                << "        <add/>"
                << "      </convert>"
                << "    </convert>"
                << "  </convert>"
                << "</convert>";
  tinyxml2::XMLDocument convertXmlDoc;
  convertXmlDoc.Parse(convertStream.str().c_str());
  sdf::Converter::Convert(&xmlDoc, &convertXmlDoc);

  // Verify the xml
  tinyxml2::XMLElement *childElem = xmlDoc.FirstChildElement();
  ASSERT_NE(nullptr, childElem);
  EXPECT_STREQ(childElem->Name(), "elemA");
  childElem = childElem->FirstChildElement();
  ASSERT_NE(nullptr, childElem);
  EXPECT_STREQ(childElem->Name(), "elemB");
  childElem = childElem->FirstChildElement();
  ASSERT_NE(nullptr, childElem);
  EXPECT_STREQ(childElem->Name(), "elemC");
  childElem = childElem->FirstChildElement();
  ASSERT_NE(nullptr, childElem);
  EXPECT_STREQ(childElem->Name(), "elemD");
}

////////////////////////////////////////////////////
TEST(Converter, AddNoValue)
{
  // Set up an xml string for testing
  std::string xmlString = getXmlString();

  // Verify the xml
  tinyxml2::XMLDocument xmlDoc;
  xmlDoc.Parse(xmlString.c_str());

  // Test adding element
  // Set up a convert file
  std::stringstream convertStream;
  convertStream << "<convert name='elemA'>"
                << "  <convert name='elemB'>"
                << "    <add element='elemBB' value='BB'/>"
                << "    <convert name='elemC'>"
                << "      <convert name='elemD'>"
                << "        <add attribute='attrDD'/>"
                << "      </convert>"
                << "    </convert>"
                << "  </convert>"
                << "</convert>";
  tinyxml2::XMLDocument convertXmlDoc;
  convertXmlDoc.Parse(convertStream.str().c_str());
  sdf::Converter::Convert(&xmlDoc, &convertXmlDoc);

  tinyxml2::XMLElement *childElem = xmlDoc.FirstChildElement();
  ASSERT_NE(nullptr, childElem);
  EXPECT_STREQ(childElem->Name(), "elemA");
  childElem = childElem->FirstChildElement();
  ASSERT_NE(nullptr, childElem);
  EXPECT_STREQ(childElem->Name(), "elemB");
  childElem = childElem->FirstChildElement();
  ASSERT_NE(nullptr, childElem);
  EXPECT_STREQ(childElem->Name(), "elemC");
  childElem = childElem->FirstChildElement();
  ASSERT_NE(nullptr, childElem);
  EXPECT_STREQ(childElem->Name(), "elemD");
}

////////////////////////////////////////////////////
/// Ensure that Converter::Remove function is working
/// Test removing element
TEST(Converter, RemoveElement)
{
  // Set up an xml string for testing
  std::string xmlString = getRepeatedXmlString();

  // Verify the xml
  tinyxml2::XMLDocument xmlDoc;
  xmlDoc.Parse(xmlString.c_str());
  tinyxml2::XMLElement *childElem =  xmlDoc.FirstChildElement();
  ASSERT_NE(nullptr, childElem);
  EXPECT_STREQ(childElem->Name(), "elemA");
  childElem = childElem->FirstChildElement();
  ASSERT_NE(nullptr, childElem);
  EXPECT_STREQ(childElem->Name(), "elemB");
  childElem = childElem->FirstChildElement();
  ASSERT_NE(nullptr, childElem);
  EXPECT_STREQ(childElem->Name(), "elemC");
  childElem = childElem->FirstChildElement();
  ASSERT_NE(nullptr, childElem);
  EXPECT_STREQ(childElem->Name(), "elemD");

  // Test removing element
  // Set up a convert file
  std::stringstream convertStream;
  convertStream << "<convert name='elemA'>"
                << "  <convert name='elemB'>"
                << "    <convert name='elemC'>"
                << "      <remove element='elemD'/>"
                << "    </convert>"
                << "  </convert>"
                << "</convert>";
  tinyxml2::XMLDocument convertXmlDoc;
  convertXmlDoc.Parse(convertStream.str().c_str());
  sdf::Converter::Convert(&xmlDoc, &convertXmlDoc);

  tinyxml2::XMLElement *convertedElem =  xmlDoc.FirstChildElement();
  EXPECT_STREQ(convertedElem->Name(), "elemA");
  convertedElem = convertedElem->FirstChildElement();
  ASSERT_NE(nullptr, convertedElem);
  EXPECT_STREQ(convertedElem->Name(), "elemB");
  EXPECT_NE(nullptr, convertedElem->FirstChildElement("elemC"));
  convertedElem = convertedElem->FirstChildElement("elemC");
  ASSERT_NE(nullptr, convertedElem);
  convertedElem = convertedElem->FirstChildElement("elemD");
  ASSERT_TRUE(convertedElem == nullptr);
}

////////////////////////////////////////////////////
/// Ensure that Converter::Remove function is working with descendant_name
/// Test removing element
TEST(Converter, RemoveDescendantElement)
{
  // Set up an xml string for testing
  std::string xmlString = getRepeatedXmlString();

  // Verify the xml
  tinyxml2::XMLDocument xmlDoc;
  xmlDoc.Parse(xmlString.c_str());
  tinyxml2::XMLElement *childElem =  xmlDoc.FirstChildElement();
  ASSERT_NE(nullptr, childElem);
  EXPECT_STREQ(childElem->Name(), "elemA");
  childElem = childElem->FirstChildElement();
  ASSERT_NE(nullptr, childElem);
  EXPECT_STREQ(childElem->Name(), "elemB");
  childElem = childElem->FirstChildElement();
  ASSERT_NE(nullptr, childElem);
  EXPECT_STREQ(childElem->Name(), "elemC");
  childElem = childElem->FirstChildElement();
  ASSERT_NE(nullptr, childElem);
  EXPECT_STREQ(childElem->Name(), "elemD");

  // Test removing element
  // Set up a convert file
  std::stringstream convertStream;
  convertStream << "<convert name='elemA'>"
                << "  <convert descendant_name='elemC'>"
                << "    <remove element='elemD'/>"
                << "  </convert>"
                << "</convert>";
  tinyxml2::XMLDocument convertXmlDoc;
  convertXmlDoc.Parse(convertStream.str().c_str());
  sdf::Converter::Convert(&xmlDoc, &convertXmlDoc);

  tinyxml2::XMLElement *convertedElem = xmlDoc.FirstChildElement();

  EXPECT_STREQ(convertedElem->Name(), "elemA");
  convertedElem = convertedElem->FirstChildElement();
  ASSERT_NE(nullptr, convertedElem);
  EXPECT_STREQ(convertedElem->Name(), "elemB");
  EXPECT_NE(nullptr, convertedElem->FirstChildElement("elemC"));
  convertedElem = convertedElem->FirstChildElement("elemC");
  ASSERT_NE(nullptr, convertedElem);
  convertedElem = convertedElem->FirstChildElement("elemD");
  ASSERT_TRUE(convertedElem == nullptr);
}

TEST(Converter, RemoveDescendantNestedElement)
{
  // Set up an xml string for testing
  std::string xmlString = R"(
  <sdf>
    <model name="M">
      <frame name="F1"/>
      <link name="L1"/>
      <link name="L2"/>
      <model name="NM1">
        <frame name="L1"/>
      </model>
      <model name="NM2">
        <frame name="L2"/>
      </model>
      <link name="L3"/>
    </model>
  </sdf>)";

  std::string convertString = R"(
    <convert name="sdf">
      <convert descendant_name="model">
        <remove element="frame"/>
      </convert>
    </convert>)";

  // Verify the xml
  tinyxml2::XMLDocument xmlDoc;
  xmlDoc.Parse(xmlString.c_str());

  tinyxml2::XMLDocument convertXmlDoc;
  convertXmlDoc.Parse(convertString.c_str());
  sdf::Converter::Convert(&xmlDoc, &convertXmlDoc);

  std::string expectedString = R"(
  <sdf>
    <model name="M">
      <link name="L1"/>
      <link name="L2"/>
      <model name="NM1"/>
      <model name="NM2"/>
      <link name="L3"/>
    </model>
  </sdf>)";
  tinyxml2::XMLDocument expectedXmlDoc;
  expectedXmlDoc.Parse(expectedString.c_str());

  tinyxml2::XMLPrinter xmlDocOut;
  xmlDoc.Print(&xmlDocOut);

  tinyxml2::XMLPrinter expectedXmlDocOut;
  expectedXmlDoc.Print(&expectedXmlDocOut);

  EXPECT_STREQ(xmlDocOut.CStr(), expectedXmlDocOut.CStr());
}
////////////////////////////////////////////////////
/// Ensure that Converter ignores descendants of <plugin> or namespaced elements
TEST(Converter, DescendantIgnorePluginOrNamespacedElements)
{
  // Set up an xml string for testing
  std::string xmlString = R"(
  <sdf>
      <elemA>
        <elemB />
      </elemA>
      <plugin name="P">
        <elemA>
          <elemB />
        </elemA>
      </plugin>
      <nsA:elemC>
        <elemA>
          <elemB />
        </elemA>
      </nsA:elemC>
  </sdf>)";

  std::string convertString = R"(
    <convert name="sdf">
      <convert descendant_name="elemA">
        <remove element="elemB"/>
      </convert>
    </convert>)";

  // Verify the xml
  tinyxml2::XMLDocument xmlDoc;
  xmlDoc.Parse(xmlString.c_str());

  tinyxml2::XMLDocument convertXmlDoc;
  convertXmlDoc.Parse(convertString.c_str());
  sdf::Converter::Convert(&xmlDoc, &convertXmlDoc);

  // Only the elemB directly under the first elemA should be removed
  std::string expectedString = R"(
  <sdf>
      <elemA/>
      <plugin name="P">
        <elemA>
          <elemB />
        </elemA>
      </plugin>
      <nsA:elemC>
        <elemA>
          <elemB />
        </elemA>
      </nsA:elemC>
  </sdf>)";
  tinyxml2::XMLDocument expectedXmlDoc;
  expectedXmlDoc.Parse(expectedString.c_str());

  tinyxml2::XMLPrinter xmlDocOut;
  xmlDoc.Print(&xmlDocOut);

  tinyxml2::XMLPrinter expectedXmlDocOut;
  expectedXmlDoc.Print(&expectedXmlDocOut);

  EXPECT_STREQ(xmlDocOut.CStr(), expectedXmlDocOut.CStr());
}

////////////////////////////////////////////////////
/// Ensure that Converter::Remove function is working
/// Test removing element and sub-elements
TEST(Converter, RemoveElementSubElement)
{
  // Set up an xml string for testing
  std::string xmlString = getXmlString();

  // Verify the xml
  tinyxml2::XMLDocument xmlDoc;
  xmlDoc.Parse(xmlString.c_str());
  tinyxml2::XMLElement *childElem =  xmlDoc.FirstChildElement();
  ASSERT_NE(nullptr, childElem);
  EXPECT_STREQ(childElem->Name(), "elemA");
  childElem = childElem->FirstChildElement();
  ASSERT_NE(nullptr, childElem);
  EXPECT_STREQ(childElem->Name(), "elemB");
  childElem = childElem->FirstChildElement();
  ASSERT_NE(nullptr, childElem);
  EXPECT_STREQ(childElem->Name(), "elemC");
  childElem = childElem->FirstChildElement();
  ASSERT_NE(nullptr, childElem);
  EXPECT_STREQ(childElem->Name(), "elemD");

  // Test adding element
  // Set up a convert file
  std::stringstream convertStream;
  convertStream << "<convert name='elemA'>"
                << "  <convert name='elemB'>"
                << "    <remove element='elemC'/>"
                << "  </convert>"
                << "</convert>";
  tinyxml2::XMLDocument convertXmlDoc;
  convertXmlDoc.Parse(convertStream.str().c_str());
  sdf::Converter::Convert(&xmlDoc, &convertXmlDoc);

  tinyxml2::XMLElement *convertedElem =  xmlDoc.FirstChildElement();
  EXPECT_STREQ(convertedElem->Name(), "elemA");
  convertedElem = convertedElem->FirstChildElement();
  ASSERT_NE(nullptr, convertedElem);
  EXPECT_STREQ(convertedElem->Name(), "elemB");
  ASSERT_TRUE(convertedElem->FirstChildElement("elemC") == nullptr);
}

////////////////////////////////////////////////////
/// Ensure that Converter::Remove function is working
/// Test removing attribute
TEST(Converter, RemoveAttr)
{
  // Set up an xml string for testing
  std::string xmlString = getXmlString();

  // Verify the xml
  tinyxml2::XMLDocument xmlDoc;
  xmlDoc.Parse(xmlString.c_str());
  tinyxml2::XMLElement *childElem =  xmlDoc.FirstChildElement();
  ASSERT_NE(nullptr, childElem);
  EXPECT_STREQ(childElem->Name(), "elemA");
  childElem = childElem->FirstChildElement();
  ASSERT_NE(nullptr, childElem);
  EXPECT_STREQ(childElem->Name(), "elemB");
  childElem = childElem->FirstChildElement();
  ASSERT_NE(nullptr, childElem);
  EXPECT_STREQ(childElem->Name(), "elemC");
  childElem = childElem->FirstChildElement();
  ASSERT_NE(nullptr, childElem);
  EXPECT_STREQ(childElem->Name(), "elemD");

  // Test adding element
  // Set up a convert file
  std::stringstream convertStream;
  convertStream << "<convert name='elemA'>"
                << "  <convert name='elemB'>"
                << "    <convert name='elemC'>"
                << "      <remove attribute='attrC'/>"
                << "    </convert>"
                << "  </convert>"
                << "</convert>";
  tinyxml2::XMLDocument convertXmlDoc;
  convertXmlDoc.Parse(convertStream.str().c_str());
  sdf::Converter::Convert(&xmlDoc, &convertXmlDoc);

  tinyxml2::XMLElement *convertedElem =  xmlDoc.FirstChildElement();
  EXPECT_STREQ(convertedElem->Name(), "elemA");
  convertedElem = convertedElem->FirstChildElement();
  ASSERT_NE(nullptr, convertedElem);
  EXPECT_STREQ(convertedElem->Name(), "elemB");
  EXPECT_NE(nullptr, convertedElem->FirstChildElement("elemC"));
  convertedElem = convertedElem->FirstChildElement("elemC");
  ASSERT_NE(nullptr, convertedElem);
  EXPECT_TRUE(convertedElem->Attribute("attrC") == nullptr);
  convertedElem = convertedElem->FirstChildElement("elemD");
  ASSERT_NE(nullptr, convertedElem);
}

////////////////////////////////////////////////////
TEST(Converter, RemoveNoElement)
{
  // Set up an xml string for testing
  std::string xmlString = getXmlString();

  // Verify the xml
  tinyxml2::XMLDocument xmlDoc;
  xmlDoc.Parse(xmlString.c_str());

  // Test adding element
  // Set up a convert file
  std::stringstream convertStream;
  convertStream << "<convert name='elemA'>"
                << "  <convert name='elemB'>"
                << "    <convert name='elemC'>"
                << "      <remove/>"
                << "    </convert>"
                << "  </convert>"
                << "</convert>";
  tinyxml2::XMLDocument convertXmlDoc;
  convertXmlDoc.Parse(convertStream.str().c_str());
  sdf::Converter::Convert(&xmlDoc, &convertXmlDoc);

  tinyxml2::XMLElement *childElem =  xmlDoc.FirstChildElement();
  ASSERT_NE(nullptr, childElem);
  EXPECT_STREQ(childElem->Name(), "elemA");
  childElem = childElem->FirstChildElement();
  ASSERT_NE(nullptr, childElem);
  EXPECT_STREQ(childElem->Name(), "elemB");
  childElem = childElem->FirstChildElement();
  ASSERT_NE(nullptr, childElem);
  EXPECT_STREQ(childElem->Name(), "elemC");
  childElem = childElem->FirstChildElement();
  ASSERT_NE(nullptr, childElem);
  EXPECT_STREQ(childElem->Name(), "elemD");
}

////////////////////////////////////////////////////
/// Ensure that Converter::Move function is working
/// Test an invalid move
TEST(Converter, MoveInvalid)
{
  // Set up an xml string for testing
  std::string xmlString = getXmlString();

  // Verify the xml
  tinyxml2::XMLDocument xmlDoc;
  xmlDoc.Parse(xmlString.c_str());
  tinyxml2::XMLElement *childElem =  xmlDoc.FirstChildElement();
  ASSERT_NE(nullptr, childElem);
  EXPECT_STREQ(childElem->Name(), "elemA");
  childElem =  childElem->FirstChildElement();
  ASSERT_NE(nullptr, childElem);
  EXPECT_STREQ(childElem->Name(), "elemB");
  childElem =  childElem->FirstChildElement();
  ASSERT_NE(nullptr, childElem);
  EXPECT_STREQ(childElem->Name(), "elemC");
  childElem =  childElem->FirstChildElement();
  ASSERT_NE(nullptr, childElem);
  EXPECT_STREQ(childElem->Name(), "elemD");

  // Set up a convert file
  std::stringstream convertStream;
  convertStream << "<convert name='elemA'>"
                << "  <convert name='elemB'>"
                << "    <move>"
                << "      <from element='elemC::'/>"
                << "      <to element='elemE'/>"
                << "    </move>"
                << "  </convert>"
                << "</convert>";
  tinyxml2::XMLDocument convertXmlDoc;
  convertXmlDoc.Parse(convertStream.str().c_str());
  sdf::Converter::Convert(&xmlDoc, &convertXmlDoc);

  // In this case, we had an invalid elemC:: in the conversion, which
  // means that the conversion quietly failed.  Make sure the new
  // document is the same as the original.
  // Verify the xml
  tinyxml2::XMLElement *convertElem =  xmlDoc.FirstChildElement();
  ASSERT_NE(nullptr, convertElem);
  EXPECT_STREQ(convertElem->Name(), "elemA");
  convertElem = convertElem->FirstChildElement();
  ASSERT_NE(nullptr, convertElem);
  EXPECT_STREQ(convertElem->Name(), "elemB");
  convertElem = convertElem->FirstChildElement();
  ASSERT_NE(nullptr, convertElem);
  EXPECT_STREQ(convertElem->Name(), "elemC");
  convertElem = convertElem->FirstChildElement();
  ASSERT_NE(nullptr, convertElem);
  EXPECT_STREQ(convertElem->Name(), "elemD");
}

////////////////////////////////////////////////////
/// Ensure that Converter::Move function is working
/// Test an invalid move
TEST(Converter, MoveInvalidPrefix)
{
  // Set up an xml string for testing
  std::string xmlString = getXmlString();

  // Verify the xml
  tinyxml2::XMLDocument xmlDoc;
  xmlDoc.Parse(xmlString.c_str());
  tinyxml2::XMLElement *childElem =  xmlDoc.FirstChildElement();
  ASSERT_NE(nullptr, childElem);
  EXPECT_STREQ(childElem->Name(), "elemA");
  childElem =  childElem->FirstChildElement();
  ASSERT_NE(nullptr, childElem);
  EXPECT_STREQ(childElem->Name(), "elemB");
  childElem =  childElem->FirstChildElement();
  ASSERT_NE(nullptr, childElem);
  EXPECT_STREQ(childElem->Name(), "elemC");
  childElem =  childElem->FirstChildElement();
  ASSERT_NE(nullptr, childElem);
  EXPECT_STREQ(childElem->Name(), "elemD");

  // Set up a convert file
  std::stringstream convertStream;
  convertStream << "<convert name='elemA'>"
                << "  <convert name='elemB'>"
                << "    <move>"
                << "      <from element='::elemC'/>"
                << "      <to element='elemE'/>"
                << "    </move>"
                << "  </convert>"
                << "</convert>";
  tinyxml2::XMLDocument convertXmlDoc;
  convertXmlDoc.Parse(convertStream.str().c_str());
  sdf::Converter::Convert(&xmlDoc, &convertXmlDoc);

  // In this case, we had an invalid ::elemC in the conversion, which
  // means that the conversion quietly failed.  Make sure the new
  // document is the same as the original.
  // Verify the xml
  tinyxml2::XMLElement *convertElem =  xmlDoc.FirstChildElement();
  ASSERT_NE(nullptr, convertElem);
  EXPECT_STREQ(convertElem->Name(), "elemA");
  convertElem =  convertElem->FirstChildElement();
  ASSERT_NE(nullptr, convertElem);
  EXPECT_STREQ(convertElem->Name(), "elemB");
  convertElem =  convertElem->FirstChildElement();
  ASSERT_NE(nullptr, convertElem);
  EXPECT_STREQ(convertElem->Name(), "elemC");
  convertElem =  convertElem->FirstChildElement();
  ASSERT_NE(nullptr, convertElem);
  EXPECT_STREQ(convertElem->Name(), "elemD");
}

////////////////////////////////////////////////////
/// Ensure that Converter::Copy function is working
/// Test moving from elem to elem
TEST(Converter, CopyElemElem)
{
  // Set up an xml string for testing
  std::string xmlString = getXmlString();

  // Verify the xml
  tinyxml2::XMLDocument xmlDoc;
  xmlDoc.Parse(xmlString.c_str());
  tinyxml2::XMLElement *childElem =  xmlDoc.FirstChildElement();
  ASSERT_NE(nullptr, childElem);
  EXPECT_STREQ(childElem->Name(), "elemA");
  childElem =  childElem->FirstChildElement();
  ASSERT_NE(nullptr, childElem);
  EXPECT_STREQ(childElem->Name(), "elemB");
  childElem =  childElem->FirstChildElement();
  ASSERT_NE(nullptr, childElem);
  EXPECT_STREQ(childElem->Name(), "elemC");
  childElem =  childElem->FirstChildElement();
  ASSERT_NE(nullptr, childElem);
  EXPECT_STREQ(childElem->Name(), "elemD");

  // Test moving from elem to elem
  // Set up a convert file
  std::stringstream convertStream;
  convertStream << "<convert name='elemA'>"
                << "  <convert name='elemB'>"
                << "    <copy>"
                << "      <from element='elemC::elemD'/>"
                << "      <to element='elemE'/>"
                << "    </copy>"
                << "  </convert>"
                << "</convert>";
  tinyxml2::XMLDocument convertXmlDoc;
  convertXmlDoc.Parse(convertStream.str().c_str());
  sdf::Converter::Convert(&xmlDoc, &convertXmlDoc);

  tinyxml2::XMLElement *convertedElem =  xmlDoc.FirstChildElement();
  EXPECT_STREQ(convertedElem->Name(), "elemA");
  tinyxml2::XMLElement *elemB = convertedElem->FirstChildElement();
  ASSERT_NE(nullptr, elemB);
  EXPECT_STREQ(elemB->Name(), "elemB");
  tinyxml2::XMLElement *elemC = elemB->FirstChildElement("elemC");
  ASSERT_NE(nullptr, elemC);
  tinyxml2::XMLElement *elemD = elemC->FirstChildElement();
  ASSERT_NE(nullptr, elemD);
  std::string elemValue = elemD->GetText();
  EXPECT_EQ(elemValue, "D");
  tinyxml2::XMLElement *elemE = elemB->FirstChildElement("elemE");
  ASSERT_NE(nullptr, elemE);
  elemValue = elemE->GetText();
  EXPECT_EQ(elemValue, "D");
}

////////////////////////////////////////////////////
/// Ensure that Converter::Map function is working
/// Test an invalid map
TEST(Converter, MapInvalid)
{
  // Set up an xml string for testing
  std::string xmlString = getXmlString();

  // Verify the xml
  tinyxml2::XMLDocument xmlDoc;
  xmlDoc.Parse(xmlString.c_str());
  tinyxml2::XMLElement *childElem =  xmlDoc.FirstChildElement();
  ASSERT_NE(nullptr, childElem);
  EXPECT_STREQ(childElem->Name(), "elemA");
  childElem =  childElem->FirstChildElement();
  ASSERT_NE(nullptr, childElem);
  EXPECT_STREQ(childElem->Name(), "elemB");
  childElem =  childElem->FirstChildElement();
  ASSERT_NE(nullptr, childElem);
  EXPECT_STREQ(childElem->Name(), "elemC");
  childElem =  childElem->FirstChildElement();
  ASSERT_NE(nullptr, childElem);
  EXPECT_STREQ(childElem->Name(), "elemD");

  // Set up an invalid convert file that should do nothing
  std::stringstream convertStream;
  convertStream << "<convert name='elemA'>"
                // missing from and to
                << "  <map/>"
                << "  <map>"
                << "    <from/>"
                << "  </map>"
                // missing/empty name attributes
                << "  <map>"
                << "    <from/>"
                << "    <to/>"
                << "  </map>"
                << "  <map>"
                << "    <from name=''/>"
                << "    <to/>"
                << "  </map>"
                << "  <map>"
                << "    <from name='attrA'/>"
                << "    <to name=''/>"
                << "  </map>"
                // missing value elements
                << "  <map>"
                << "    <from name='attrA'/>"
                << "    <to name='attrB'/>"
                << "  </map>"
                << "  <map>"
                << "    <from name='attrA'>"
                << "      <value/>"
                << "    </from>"
                << "    <to name='attrB'/>"
                << "  </map>"
                // empty first value elements
                << "  <map>"
                << "    <from name='attrA'>"
                << "      <value/>"
                << "    </from>"
                << "    <to name='attrB'>"
                << "      <value/>"
                << "    </to>"
                << "  </map>"
                << "  <map>"
                << "    <from name='attrA'>"
                << "      <value>A</value>"
                << "    </from>"
                << "    <to name='attrB'>"
                << "      <value/>"
                << "    </to>"
                << "  </map>"
                // empty subsequent value elements
                << "  <map>"
                << "    <from name='attrA'>"
                << "      <value>A</value>"
                << "      <value/>"
                << "    </from>"
                << "    <to name='attrB'>"
                << "      <value>A1</value>"
                << "    </to>"
                << "  </map>"
                << "  <map>"
                << "    <from name='attrA'>"
                << "      <value>A</value>"
                << "      <value>B</value>"
                << "    </from>"
                << "    <to name='attrB'>"
                << "      <value>A1</value>"
                << "      <value/>"
                << "    </to>"
                << "  </map>"
                << "  <convert name='elemB'>"
                // invalid elemC/
                << "    <map>"
                << "      <from name='elemC/'>"
                << "        <value>C</value>"
                << "      </from>"
                << "      <to name='elemE'>"
                << "        <value>E</value>"
                << "      </to>"
                << "    </map>"
                // invalid elemC/
                << "    <map>"
                << "      <from name='elemC/@'>"
                << "        <value>C</value>"
                << "      </from>"
                << "      <to name='elemE'>"
                << "        <value>E</value>"
                << "      </to>"
                << "    </map>"
                // invalid /elemC, errors without message
                << "    <map>"
                << "      <from name='/elemC'>"
                << "        <value>C</value>"
                << "      </from>"
                << "      <to name='elemE'>"
                << "        <value>E</value>"
                << "      </to>"
                << "    </map>"
                // invalid elemE/, errors without message
                << "    <map>"
                << "      <from name='elemC/elemD'>"
                << "        <value>D</value>"
                << "      </from>"
                << "      <to name='elemE/'>"
                << "        <value>E</value>"
                << "      </to>"
                << "    </map>"
                // invalid elemE/, errors without message
                << "    <map>"
                << "      <from name='elemC/elemD'>"
                << "        <value>D</value>"
                << "      </from>"
                << "      <to name='elemE/@'>"
                << "        <value>E</value>"
                << "      </to>"
                << "    </map>"
                // invalid /elemE, errors without message
                << "    <map>"
                << "      <from name='elemC/elemD'>"
                << "        <value>D</value>"
                << "      </from>"
                << "      <to name='/elemE'>"
                << "        <value>E</value>"
                << "      </to>"
                << "    </map>"
                << "  </convert>"
                << "</convert>";
  tinyxml2::XMLDocument convertXmlDoc;
  convertXmlDoc.Parse(convertStream.str().c_str());

  tinyxml2::XMLPrinter printerBefore;
  xmlDoc.Print(&printerBefore);

  sdf::Converter::Convert(&xmlDoc, &convertXmlDoc);

  // Only invalid conversion statements.
  // Make sure the new document is the same as the original.
  tinyxml2::XMLPrinter printerAfter;
  xmlDoc.Print(&printerAfter);

  EXPECT_STREQ(printerBefore.CStr(), printerAfter.CStr());
  // Verify the xml
  tinyxml2::XMLElement *convertElem =  xmlDoc.FirstChildElement();
  ASSERT_NE(nullptr, convertElem);
  EXPECT_STREQ(convertElem->Name(), "elemA");
  ASSERT_NE(nullptr, convertElem->Attribute("attrA"));
  std::string attrValue = convertElem->Attribute("attrA");
  EXPECT_EQ("A", attrValue);
  convertElem = convertElem->FirstChildElement();
  ASSERT_NE(nullptr, convertElem);
  EXPECT_STREQ(convertElem->Name(), "elemB");
  ASSERT_NE(nullptr, convertElem->Attribute("attrB"));
  attrValue = convertElem->Attribute("attrB");
  EXPECT_EQ("B", attrValue);
  convertElem = convertElem->FirstChildElement();
  ASSERT_NE(nullptr, convertElem);
  EXPECT_STREQ(convertElem->Name(), "elemC");
  ASSERT_NE(nullptr, convertElem->Attribute("attrC"));
  attrValue = convertElem->Attribute("attrC");
  EXPECT_EQ("C", attrValue);
  convertElem = convertElem->FirstChildElement();
  ASSERT_NE(nullptr, convertElem);
  EXPECT_STREQ(convertElem->Name(), "elemD");
  ASSERT_NE(nullptr, convertElem->GetText());
  std::string textValue = convertElem->GetText();
  EXPECT_EQ("D", textValue);
}

////////////////////////////////////////////////////
/// Ensure that Converter::Map function is working
/// Test moving from elem to elem
TEST(Converter, MapElemElem)
{
  // Set up an xml string for testing
  std::string xmlString = getXmlString();

  // Verify the xml
  tinyxml2::XMLDocument xmlDoc;
  xmlDoc.Parse(xmlString.c_str());
  tinyxml2::XMLElement *childElem =  xmlDoc.FirstChildElement();
  ASSERT_NE(nullptr, childElem);
  EXPECT_STREQ(childElem->Name(), "elemA");
  childElem =  childElem->FirstChildElement();
  ASSERT_NE(nullptr, childElem);
  EXPECT_STREQ(childElem->Name(), "elemB");
  childElem =  childElem->FirstChildElement();
  ASSERT_NE(nullptr, childElem);
  EXPECT_STREQ(childElem->Name(), "elemC");
  childElem = childElem->FirstChildElement();
  ASSERT_NE(nullptr, childElem);
  EXPECT_STREQ(childElem->Name(), "elemD");

  // Test moving from elem to elem
  // Set up a convert file
  std::stringstream convertStream;
  convertStream << "<convert name='elemA'>"
                << "  <convert name='elemB'>"
                << "    <convert name='elemC'>"
                << "      <map>"
                << "        <from name='elemD'>"
                << "          <value>D</value>"
                << "        </from>"
                << "        <to name='elemE'>"
                << "          <value>E</value>"
                << "        </to>"
                << "      </map>"
                // test with multiple from/to values
                << "      <map>"
                << "        <from name='elemD'>"
                << "          <value>d</value>"
                << "          <value>D</value>"
                << "        </from>"
                << "        <to name='elemF'>"
                << "          <value>f</value>"
                << "          <value>F</value>"
                << "        </to>"
                << "      </map>"
                // test with multiple 'from' values, and 1 'to'
                << "      <map>"
                << "        <from name='elemD'>"
                << "          <value>d</value>"
                << "          <value>D</value>"
                << "        </from>"
                << "        <to name='elemG'>"
                << "          <value>g</value>"
                << "        </to>"
                << "      </map>"
                // test with 'from' values that don't match
                << "      <map>"
                << "        <from name='elemD'>"
                << "          <value>e</value>"
                << "          <value>E</value>"
                << "        </from>"
                << "        <to name='elemH'>"
                << "          <value>h</value>"
                << "          <value>H</value>"
                << "        </to>"
                << "      </map>"
                << "    </convert>"
                << "  </convert>"
                << "</convert>";
  tinyxml2::XMLDocument convertXmlDoc;
  convertXmlDoc.Parse(convertStream.str().c_str());
  sdf::Converter::Convert(&xmlDoc, &convertXmlDoc);

  tinyxml2::XMLElement *convertedElem =  xmlDoc.FirstChildElement();
  EXPECT_STREQ(convertedElem->Name(), "elemA");
  convertedElem =  convertedElem->FirstChildElement();
  ASSERT_NE(nullptr, convertedElem);
  EXPECT_STREQ(convertedElem->Name(), "elemB");
  convertedElem =  convertedElem->FirstChildElement();
  ASSERT_NE(nullptr, convertedElem);
  EXPECT_STREQ(convertedElem->Name(), "elemC");
  ASSERT_NE(nullptr, convertedElem->FirstChildElement("elemD"));
  std::string elemValue = convertedElem->FirstChildElement("elemD")->GetText();
  EXPECT_EQ(elemValue, "D");
  ASSERT_NE(nullptr, convertedElem->FirstChildElement("elemE"));
  elemValue = convertedElem->FirstChildElement("elemE")->GetText();
  EXPECT_EQ(elemValue, "E");
  ASSERT_NE(nullptr, convertedElem->FirstChildElement("elemF"));
  elemValue = convertedElem->FirstChildElement("elemF")->GetText();
  EXPECT_EQ(elemValue, "F");
  ASSERT_NE(nullptr, convertedElem->FirstChildElement("elemG"));
  elemValue = convertedElem->FirstChildElement("elemG")->GetText();
  EXPECT_EQ(elemValue, "g");
  EXPECT_EQ(nullptr, convertedElem->FirstChildElement("elemH"));
}

////////////////////////////////////////////////////
/// Ensure that Converter::Map function is working
/// Test moving from elem to attr
TEST(Converter, MapElemAttr)
{
  // Set up an xml string for testing
  std::string xmlString = getXmlString();

  // Test moving from elem to attr
  tinyxml2::XMLDocument xmlDoc2;
  xmlDoc2.Parse(xmlString.c_str());
  std::stringstream convertStream;
  convertStream << "<convert name='elemA'>"
                << "  <convert name='elemB'>"
                << "    <map>"
                << "      <from name='elemC/elemD'>"
                << "        <value>D</value>"
                << "      </from>"
                << "      <to name='@attrE'>"
                << "        <value>E</value>"
                << "      </to>"
                << "    </map>"
                << "  </convert>"
                << "</convert>";
  tinyxml2::XMLDocument convertXmlDoc2;
  convertXmlDoc2.Parse(convertStream.str().c_str());
  sdf::Converter::Convert(&xmlDoc2, &convertXmlDoc2);

  tinyxml2::XMLElement *convertedElem =  xmlDoc2.FirstChildElement();
  EXPECT_STREQ(convertedElem->Name(), "elemA");
  convertedElem = convertedElem->FirstChildElement();
  ASSERT_NE(nullptr, convertedElem);
  EXPECT_STREQ(convertedElem->Name(), "elemB");
  // check for new attribute
  ASSERT_NE(nullptr, convertedElem->Attribute("attrE"));
  std::string attrValue = convertedElem->Attribute("attrE");
  EXPECT_EQ(attrValue, "E");
  convertedElem = convertedElem->FirstChildElement();
  ASSERT_NE(nullptr, convertedElem);
  EXPECT_STREQ(convertedElem->Name(), "elemC");
  EXPECT_TRUE(convertedElem->FirstChildElement("elemD"));
}

////////////////////////////////////////////////////
/// Ensure that Converter::Map function is working
/// Test moving from attr to attr
TEST(Converter, MapAttrAttr)
{
  // Set up an xml string for testing
  std::string xmlString = getXmlString();

  // Test moving from attr to attr
  tinyxml2::XMLDocument xmlDoc3;
  xmlDoc3.Parse(xmlString.c_str());
  std::stringstream convertStream;
  convertStream << "<convert name='elemA'>"
                << "  <convert name='elemB'>"
                << "    <map>"
                << "      <from name='@attrB'>"
                << "        <value>B</value>"
                << "      </from>"
                << "      <to name='@attrE'>"
                << "        <value>E</value>"
                << "      </to>"
                << "    </map>"
                << "  </convert>"
                << "</convert>";
  tinyxml2::XMLDocument convertXmlDoc3;
  convertXmlDoc3.Parse(convertStream.str().c_str());
  sdf::Converter::Convert(&xmlDoc3, &convertXmlDoc3);

  tinyxml2::XMLElement *convertedElem =  xmlDoc3.FirstChildElement();
  EXPECT_STREQ(convertedElem->Name(), "elemA");
  convertedElem =  convertedElem->FirstChildElement();
  ASSERT_NE(nullptr, convertedElem);
  EXPECT_STREQ(convertedElem->Name(), "elemB");
  // check for new attribute
  ASSERT_NE(nullptr, convertedElem->Attribute("attrE"));
  std::string attrValue = convertedElem->Attribute("attrE");
  EXPECT_EQ(attrValue, "E");
  // check that original attribute still exists
  ASSERT_NE(nullptr, convertedElem->Attribute("attrB"));
  attrValue = convertedElem->Attribute("attrB");
  EXPECT_EQ(attrValue, "B");
  convertedElem = convertedElem->FirstChildElement();
  ASSERT_NE(nullptr, convertedElem);
  EXPECT_STREQ(convertedElem->Name(), "elemC");
  EXPECT_TRUE(convertedElem->Attribute("attrC"));
  convertedElem = convertedElem->FirstChildElement();
  ASSERT_NE(nullptr, convertedElem);
  EXPECT_STREQ(convertedElem->Name(), "elemD");
}

////////////////////////////////////////////////////
/// Ensure that Converter::Map function is working
/// Test moving from attr to elem
TEST(Converter, MapAttrElem)
{
  // Set up an xml string for testing
  std::string xmlString = getXmlString();

  // Test moving from attr to elem
  tinyxml2::XMLDocument xmlDoc4;
  xmlDoc4.Parse(xmlString.c_str());
  std::stringstream convertStream;
  convertStream << "<convert name='elemA'>"
                << "  <convert name='elemB'>"
                << "    <map>"
                << "      <from name='@attrB'>"
                << "        <value>B</value>"
                << "      </from>"
                << "      <to name='elemE'>"
                << "        <value>E</value>"
                << "      </to>"
                << "    </map>"
                << "  </convert>"
                << "</convert>";
  tinyxml2::XMLDocument convertXmlDoc4;
  convertXmlDoc4.Parse(convertStream.str().c_str());
  sdf::Converter::Convert(&xmlDoc4, &convertXmlDoc4);

  tinyxml2::XMLElement *convertedElem =  xmlDoc4.FirstChildElement();
  EXPECT_STREQ(convertedElem->Name(), "elemA");
  convertedElem = convertedElem->FirstChildElement();
  ASSERT_NE(nullptr, convertedElem);
  EXPECT_STREQ(convertedElem->Name(), "elemB");
  ASSERT_NE(nullptr, convertedElem->FirstChildElement("elemE"));
  std::string elemValue = convertedElem->FirstChildElement("elemE")->GetText();
  EXPECT_EQ(elemValue, "E");
  // check that original attribute still exists
  ASSERT_NE(nullptr, convertedElem->Attribute("attrB"));
  std::string attrValue = convertedElem->Attribute("attrB");
  EXPECT_EQ(attrValue, "B");
  EXPECT_NE(nullptr, convertedElem->FirstChildElement("elemC"));
  convertedElem = convertedElem->FirstChildElement("elemC");
  ASSERT_NE(nullptr, convertedElem);
  EXPECT_TRUE(convertedElem->Attribute("attrC"));
  convertedElem = convertedElem->FirstChildElement();
  ASSERT_NE(nullptr, convertedElem);
  EXPECT_STREQ(convertedElem->Name(), "elemD");
}

////////////////////////////////////////////////////
/// Ensure that Converter::Map function is working
/// Test moving from elem to elem across multiple levels
TEST(Converter, MapElemElemMultipleLevels)
{
  // Set up an xml string for testing
  std::string xmlString = getXmlString();

  // Test moving from elem to elem across multiple levels
  tinyxml2::XMLDocument xmlDoc5;
  xmlDoc5.Parse(xmlString.c_str());
  std::stringstream convertStream;
  convertStream << "<convert name='elemA'>"
                << "  <map>"
                << "    <from name='elemB/elemC/elemD'>"
                << "      <value>D</value>"
                << "    </from>"
                << "    <to name='elemCC/elemDD/elemE'>"
                << "      <value>E</value>"
                << "    </to>"
                << "  </map>"
                << "</convert>";
  tinyxml2::XMLDocument convertXmlDoc5;
  convertXmlDoc5.Parse(convertStream.str().c_str());
  sdf::Converter::Convert(&xmlDoc5, &convertXmlDoc5);

  tinyxml2::XMLElement *convertedElem =  xmlDoc5.FirstChildElement();
  EXPECT_STREQ(convertedElem->Name(), "elemA");
  tinyxml2::XMLElement *convertedElem2 =
    convertedElem->FirstChildElement("elemCC");
  ASSERT_NE(nullptr, convertedElem2);
  convertedElem2 = convertedElem2->FirstChildElement("elemDD");
  ASSERT_NE(nullptr, convertedElem2);
  ASSERT_NE(nullptr, convertedElem2->FirstChildElement("elemE"));
  std::string elemValue = convertedElem2->FirstChildElement("elemE")->GetText();
  EXPECT_EQ(elemValue, "E");
  convertedElem = convertedElem->FirstChildElement("elemB");
  ASSERT_NE(nullptr, convertedElem);
  convertedElem = convertedElem->FirstChildElement();
  ASSERT_NE(nullptr, convertedElem);
  EXPECT_STREQ(convertedElem->Name(), "elemC");
  EXPECT_TRUE(convertedElem->FirstChildElement("elemD"));
}

////////////////////////////////////////////////////
/// Ensure that Converter::Map function is working
/// Test moving from attr to attr across multiple levels
TEST(Converter, MapAttrAttrMultipleLevels)
{
  // Set up an xml string for testing
  std::string xmlString = getXmlString();

  // Test moving from attr to attr across multiple levels
  tinyxml2::XMLDocument xmlDoc6;
  xmlDoc6.Parse(xmlString.c_str());
  std::stringstream convertStream;
  convertStream << "<convert name='elemA'>"
                << "  <map>"
                << "    <from name='elemB/elemC/@attrC'>"
                << "      <value>C</value>"
                << "    </from>"
                << "    <to name='elemCC/elemDD/@attrDD'>"
                << "      <value>DD</value>"
                << "    </to>"
                << "  </map>"
                << "</convert>";
  tinyxml2::XMLDocument convertXmlDoc6;
  convertXmlDoc6.Parse(convertStream.str().c_str());
  sdf::Converter::Convert(&xmlDoc6, &convertXmlDoc6);

  tinyxml2::XMLElement *convertedElem =  xmlDoc6.FirstChildElement();
  ASSERT_NE(nullptr, convertedElem);
  EXPECT_STREQ(convertedElem->Name(), "elemA");
  tinyxml2::XMLElement *convertedElem2 =
    convertedElem->FirstChildElement("elemCC");
  ASSERT_NE(nullptr, convertedElem2);
  convertedElem2 = convertedElem2->FirstChildElement("elemDD");
  ASSERT_NE(nullptr, convertedElem2);
  std::string attrValue = convertedElem2->Attribute("attrDD");
  EXPECT_EQ(attrValue, "DD");
  convertedElem = convertedElem->FirstChildElement("elemB");
  ASSERT_NE(nullptr, convertedElem);
  convertedElem =  convertedElem->FirstChildElement();
  ASSERT_NE(nullptr, convertedElem);
  EXPECT_STREQ(convertedElem->Name(), "elemC");
  EXPECT_TRUE(convertedElem->Attribute("attrC"));
  convertedElem = convertedElem->FirstChildElement();
  ASSERT_NE(nullptr, convertedElem);
  EXPECT_STREQ(convertedElem->Name(), "elemD");
}

////////////////////////////////////////////////////
/// Ensure that Converter::Map function is working
/// Test moving from elem to attr across multiple levels
TEST(Converter, MapElemAttrMultipleLevels)
{
  // Set up an xml string for testing
  std::string xmlString = getXmlString();

  // Test moving from elem to attr across multiple levels
  tinyxml2::XMLDocument xmlDoc7;
  xmlDoc7.Parse(xmlString.c_str());
  std::stringstream convertStream;
  convertStream << "<convert name='elemA'>"
                << "  <map>"
                << "    <from name='elemB/elemC/elemD'>"
                << "      <value>D</value>"
                << "    </from>"
                << "    <to name='elemCC/elemDD/@attrDD'>"
                << "      <value>DD</value>"
                << "    </to>"
                << "  </map>"
                << "</convert>";
  tinyxml2::XMLDocument convertXmlDoc7;
  convertXmlDoc7.Parse(convertStream.str().c_str());
  sdf::Converter::Convert(&xmlDoc7, &convertXmlDoc7);

  tinyxml2::XMLElement *convertedElem =  xmlDoc7.FirstChildElement();
  ASSERT_NE(nullptr, convertedElem);
  EXPECT_STREQ(convertedElem->Name(), "elemA");
  tinyxml2::XMLElement *convertedElem2 =
    convertedElem->FirstChildElement("elemCC");
  ASSERT_NE(nullptr, convertedElem2);
  convertedElem2 = convertedElem2->FirstChildElement("elemDD");
  ASSERT_NE(nullptr, convertedElem2);
  std::string attrValue = convertedElem2->Attribute("attrDD");
  EXPECT_EQ(attrValue, "DD");
  convertedElem = convertedElem->FirstChildElement("elemB");
  ASSERT_NE(nullptr, convertedElem);
  convertedElem =  convertedElem->FirstChildElement();
  ASSERT_NE(nullptr, convertedElem);
  EXPECT_STREQ(convertedElem->Name(), "elemC");
  EXPECT_TRUE(convertedElem->FirstChildElement("elemD"));
}

////////////////////////////////////////////////////
/// Ensure that Converter::Map function is working
/// Test moving from attr to elem across multiple levels
TEST(Converter, MapAttrElemMultipleLevels)
{
  // Set up an xml string for testing
  std::string xmlString = getXmlString();

  // Test moving from attr to elem across multiple levels
  tinyxml2::XMLDocument xmlDoc8;
  xmlDoc8.Parse(xmlString.c_str());
  std::stringstream convertStream;
  convertStream << "<convert name='elemA'>"
                << "  <map>"
                << "    <from name='elemB/elemC/@attrC'>"
                << "      <value>C</value>"
                << "    </from>"
                << "    <to name='elemCC/elemDD/elemE'>"
                << "      <value>E</value>"
                << "    </to>"
                << "  </map>"
                << "</convert>";
  tinyxml2::XMLDocument convertXmlDoc8;
  convertXmlDoc8.Parse(convertStream.str().c_str());
  sdf::Converter::Convert(&xmlDoc8, &convertXmlDoc8);

  tinyxml2::XMLElement *convertedElem =  xmlDoc8.FirstChildElement();
  ASSERT_NE(nullptr, convertedElem);
  EXPECT_STREQ(convertedElem->Name(), "elemA");
  tinyxml2::XMLElement *convertedElem2 =
    convertedElem->FirstChildElement("elemCC");
  ASSERT_NE(nullptr, convertedElem2);
  convertedElem2 = convertedElem2->FirstChildElement("elemDD");
  ASSERT_NE(nullptr, convertedElem2);
  EXPECT_NE(nullptr, convertedElem2->FirstChildElement("elemE"));
  std::string elemValue = convertedElem2->FirstChildElement("elemE")->GetText();
  EXPECT_EQ(elemValue, "E");
  convertedElem =  convertedElem->FirstChildElement("elemB");
  ASSERT_NE(nullptr, convertedElem);
  convertedElem = convertedElem->FirstChildElement();
  ASSERT_NE(nullptr, convertedElem);
  EXPECT_STREQ(convertedElem->Name(), "elemC");
  EXPECT_TRUE(convertedElem->Attribute("attrC"));
  convertedElem = convertedElem->FirstChildElement();
  ASSERT_NE(nullptr, convertedElem);
  EXPECT_STREQ(convertedElem->Name(), "elemD");
}

////////////////////////////////////////////////////
TEST(Converter, RenameElemElem)
{
  // Set up an xml string for testing
  std::string xmlString = getXmlString();

  // Verify the xml
  tinyxml2::XMLDocument xmlDoc;
  xmlDoc.Parse(xmlString.c_str());
  tinyxml2::XMLElement *childElem =  xmlDoc.FirstChildElement();
  ASSERT_NE(nullptr, childElem);
  EXPECT_STREQ(childElem->Name(), "elemA");
  childElem =  childElem->FirstChildElement();
  ASSERT_NE(nullptr, childElem);
  EXPECT_STREQ(childElem->Name(), "elemB");
  childElem =  childElem->FirstChildElement();
  ASSERT_NE(nullptr, childElem);
  EXPECT_STREQ(childElem->Name(), "elemC");
  childElem =  childElem->FirstChildElement();
  ASSERT_NE(nullptr, childElem);
  EXPECT_STREQ(childElem->Name(), "elemD");

  // Test moving from elem to elem
  // Set up a convert file
  std::stringstream convertStream;
  convertStream << "<convert name='elemA'>"
                << "  <convert name='elemB'>"
                << "    <convert name='elemC'>"
                << "      <rename>"
                << "        <from element='elemD'/>"
                << "        <to element='elemE'/>"
                << "      </rename>"
                << "    </convert>"
                << "  </convert>"
                << "</convert>";
  tinyxml2::XMLDocument convertXmlDoc;
  convertXmlDoc.Parse(convertStream.str().c_str());
  sdf::Converter::Convert(&xmlDoc, &convertXmlDoc);

  tinyxml2::XMLElement *convertedElem =  xmlDoc.FirstChildElement();
  EXPECT_STREQ(convertedElem->Name(), "elemA");
  tinyxml2::XMLElement *elemB = convertedElem->FirstChildElement();
  ASSERT_NE(nullptr, elemB);
  EXPECT_STREQ(elemB->Name(), "elemB");
  tinyxml2::XMLElement *elemC = elemB->FirstChildElement("elemC");
  ASSERT_NE(nullptr, elemC);
  tinyxml2::XMLElement *elemE = elemC->FirstChildElement();
  ASSERT_NE(nullptr, elemE);
  EXPECT_STREQ(elemE->Name(), "elemE");
  std::string elemValue = elemE->GetText();
  ASSERT_EQ(elemValue, "D");
}

////////////////////////////////////////////////////
TEST(Converter, RenameAttrAttr)
{
  // Set up an xml string for testing
  std::string xmlString = getXmlString();

  // Test moving from attr to attr
  tinyxml2::XMLDocument xmlDoc3;
  xmlDoc3.Parse(xmlString.c_str());
  std::stringstream convertStream;
  convertStream << "<convert name='elemA'>"
                << "  <convert name='elemB'>"
                << "    <convert name='elemC'>"
                << "      <rename>"
                << "        <from attribute='attrC'/>"
                << "        <to element='elemE' attribute='attrE'/>"
                << "      </rename>"
                << "    </convert>"
                << "  </convert>"
                << "</convert>";
  tinyxml2::XMLDocument convertXmlDoc3;
  convertXmlDoc3.Parse(convertStream.str().c_str());
  sdf::Converter::Convert(&xmlDoc3, &convertXmlDoc3);

  tinyxml2::XMLElement *convertedElem =  xmlDoc3.FirstChildElement();
  EXPECT_STREQ(convertedElem->Name(), "elemA");
  convertedElem =  convertedElem->FirstChildElement();
  ASSERT_NE(nullptr, convertedElem);
  EXPECT_STREQ(convertedElem->Name(), "elemB");
  convertedElem =  convertedElem->FirstChildElement();
  ASSERT_NE(nullptr, convertedElem);
  EXPECT_STREQ(convertedElem->Name(), "elemC");
  convertedElem = convertedElem->FirstChildElement("elemE");
  std::string attrValue = convertedElem->Attribute("attrE");
  EXPECT_EQ(attrValue, "C");
}

////////////////////////////////////////////////////
TEST(Converter, RenameNoFrom)
{
  // Set up an xml string for testing
  std::string xmlString = getXmlString();

  // Test failing to move since there is nothing specified in the "from" element
  tinyxml2::XMLDocument xmlDoc3;
  xmlDoc3.Parse(xmlString.c_str());
  std::stringstream convertStream;
  convertStream << "<convert name='elemA'>"
                << "  <convert name='elemB'>"
                << "    <convert name='elemC'>"
                << "      <rename>"
                << "        <from/>"
                << "        <to element='elemE' attribute='attrE'/>"
                << "      </rename>"
                << "    </convert>"
                << "  </convert>"
                << "</convert>";
  tinyxml2::XMLDocument convertXmlDoc3;
  convertXmlDoc3.Parse(convertStream.str().c_str());
  sdf::Converter::Convert(&xmlDoc3, &convertXmlDoc3);

  tinyxml2::XMLElement *convertedElem =  xmlDoc3.FirstChildElement();
  EXPECT_STREQ(convertedElem->Name(), "elemA");
  convertedElem =  convertedElem->FirstChildElement();
  ASSERT_NE(nullptr, convertedElem);
  EXPECT_STREQ(convertedElem->Name(), "elemB");
  convertedElem =  convertedElem->FirstChildElement();
  ASSERT_NE(nullptr, convertedElem);
  EXPECT_STREQ(convertedElem->Name(), "elemC");
  convertedElem = convertedElem->FirstChildElement();
  ASSERT_NE(nullptr, convertedElem);
  EXPECT_STREQ(convertedElem->Name(), "elemD");
}

////////////////////////////////////////////////////
TEST(Converter, RenameNoTo)
{
  // Set up an xml string for testing
  std::string xmlString = getXmlString();

  // Test failing to move since there is nothing specified in the "to" element
  tinyxml2::XMLDocument xmlDoc3;
  xmlDoc3.Parse(xmlString.c_str());
  std::stringstream convertStream;
  convertStream << "<convert name='elemA'>"
                << "  <convert name='elemB'>"
                << "    <convert name='elemC'>"
                << "      <rename>"
                << "        <from attribute='attrC'/>"
                << "        <to attribute='attrE'/>"
                << "      </rename>"
                << "    </convert>"
                << "  </convert>"
                << "</convert>";
  tinyxml2::XMLDocument convertXmlDoc3;
  convertXmlDoc3.Parse(convertStream.str().c_str());
  sdf::Converter::Convert(&xmlDoc3, &convertXmlDoc3);

  tinyxml2::XMLElement *convertedElem =  xmlDoc3.FirstChildElement();
  EXPECT_STREQ(convertedElem->Name(), "elemA");
  convertedElem =  convertedElem->FirstChildElement();
  ASSERT_NE(nullptr, convertedElem);
  EXPECT_STREQ(convertedElem->Name(), "elemB");
  convertedElem =  convertedElem->FirstChildElement();
  ASSERT_NE(nullptr, convertedElem);
  EXPECT_STREQ(convertedElem->Name(), "elemC");
  convertedElem = convertedElem->FirstChildElement();
  ASSERT_NE(nullptr, convertedElem);
  EXPECT_STREQ(convertedElem->Name(), "elemD");
}

////////////////////////////////////////////////////
TEST(Converter, GazeboToSDF)
{
  std::stringstream stream;
  stream << "<gazebo version='1.2'>"
         << "</gazebo>";
  std::string xmlString = stream.str();

  tinyxml2::XMLDocument xmlDoc;
  xmlDoc.Parse(xmlString.c_str());
  EXPECT_FALSE(sdf::Converter::Convert(&xmlDoc, "1.3"));
}

////////////////////////////////////////////////////
TEST(Converter, NullDoc)
{
  tinyxml2::XMLDocument xmlDoc;
  tinyxml2::XMLDocument convertXmlDoc;

  ASSERT_THROW(sdf::Converter::Convert(nullptr, &convertXmlDoc),
               sdf::AssertionInternalError);
  ASSERT_THROW(sdf::Converter::Convert(&xmlDoc, nullptr),
               sdf::AssertionInternalError);
  ASSERT_THROW(sdf::Converter::Convert(nullptr, "1.4"),
               sdf::AssertionInternalError);
}

////////////////////////////////////////////////////
TEST(Converter, NoVersion)
{
  std::string xmlString("<sdf></sdf>");

  tinyxml2::XMLDocument xmlDoc;
  xmlDoc.Parse(xmlString.c_str());

  ASSERT_FALSE(sdf::Converter::Convert(&xmlDoc, "1.3"));
}

////////////////////////////////////////////////////
TEST(Converter, SameVersion)
{
  std::string xmlString("<sdf version='1.3'></sdf>");

  tinyxml2::XMLDocument xmlDoc;
  xmlDoc.Parse(xmlString.c_str());

  tinyxml2::XMLPrinter printerBefore;
  xmlDoc.Print(&printerBefore);

  ASSERT_TRUE(sdf::Converter::Convert(&xmlDoc, "1.3"));

  tinyxml2::XMLPrinter printerAfter;
  xmlDoc.Print(&printerAfter);

  // Expect xmlDoc to be unchanged after conversion
  EXPECT_STREQ(printerBefore.CStr(), printerAfter.CStr());
}

////////////////////////////////////////////////////
TEST(Converter, NewerVersion)
{
  std::string xmlString("<sdf version='1.5'></sdf>");

  tinyxml2::XMLDocument xmlDoc;
  xmlDoc.Parse(xmlString.c_str());

  ASSERT_TRUE(sdf::Converter::Convert(&xmlDoc, "1.6"));
}

////////////////////////////////////////////////////
TEST(Converter, MuchNewerVersion)
{
  std::string xmlString("<sdf version='1.3'></sdf>");

  tinyxml2::XMLDocument xmlDoc;
  xmlDoc.Parse(xmlString.c_str());

  ASSERT_TRUE(sdf::Converter::Convert(&xmlDoc, "1.6"));
}

<<<<<<< HEAD
const std::string CONVERT_DOC_15_16 =
  sdf::testing::SourceFile("sdf", "1.6", "1_5.convert");
const std::string CONVERT_DOC_16_17 =
  sdf::testing::SourceFile("sdf", "1.7", "1_6.convert");
=======
static std::string ConvertDoc_15_16()
{
  return sdf::filesystem::append(PROJECT_SOURCE_PATH, "sdf", "1.6",
                                 "1_5.convert");
}
static std::string ConvertDoc_16_17()
{
  return sdf::filesystem::append(PROJECT_SOURCE_PATH, "sdf", "1.7",
                                 "1_6.convert");
}
>>>>>>> f180b397

/////////////////////////////////////////////////
/// Test conversion of imu in 1.5 to 1.6
TEST(Converter, IMU_15_to_16)
{
  // The imu noise in 1.5 format
  std::string xmlString = R"(
<?xml version="1.0" ?>
<sdf version="1.5">
  <world name="default">
    <model name="box_old_imu_noise">
      <link name="link">
        <sensor name='imu_sensor' type='imu'>
          <imu>
            <noise>
              <type>gaussian</type>
              <rate>
                <mean>0</mean>
                <stddev>0.0002</stddev>
                <bias_mean>7.5e-06</bias_mean>
                <bias_stddev>8e-07</bias_stddev>
              </rate>
              <accel>
                <mean>0</mean>
                <stddev>0.017</stddev>
                <bias_mean>0.1</bias_mean>
                <bias_stddev>0.001</bias_stddev>
              </accel>
            </noise>
          </imu>
        </sensor>
      </link>
    </model>
  </world>
</sdf>)";

  tinyxml2::XMLDocument xmlDoc;
  xmlDoc.Parse(xmlString.c_str());

  // Convert
<<<<<<< HEAD
  tinyxml2::XMLDocument convertXmlDoc;
  convertXmlDoc.LoadFile(CONVERT_DOC_15_16.c_str());
=======
  TiXmlDocument convertXmlDoc;
  convertXmlDoc.LoadFile(ConvertDoc_15_16());
>>>>>>> f180b397
  sdf::Converter::Convert(&xmlDoc, &convertXmlDoc);

  // Check some basic elements
  tinyxml2::XMLElement *convertedElem =  xmlDoc.FirstChildElement();
  EXPECT_STREQ(convertedElem->Name(), "sdf");
  convertedElem = convertedElem->FirstChildElement();
  EXPECT_STREQ(convertedElem->Name(), "world");
  convertedElem = convertedElem->FirstChildElement();
  EXPECT_STREQ(convertedElem->Name(), "model");
  convertedElem = convertedElem->FirstChildElement();
  EXPECT_STREQ(convertedElem->Name(), "link");
  convertedElem = convertedElem->FirstChildElement();
  EXPECT_STREQ(convertedElem->Name(), "sensor");

  // Get the imu
  tinyxml2::XMLElement *imuElem = convertedElem->FirstChildElement();
  EXPECT_STREQ(imuElem->Name(), "imu");

  // Get the angular_velocity
  tinyxml2::XMLElement *angVelElem = imuElem->FirstChildElement();
  EXPECT_STREQ(angVelElem->Name(), "angular_velocity");

  // Get the linear_acceleration
  tinyxml2::XMLElement *linAccElem = angVelElem->NextSiblingElement();
  EXPECT_STREQ(linAccElem->Name(), "linear_acceleration");

  std::array<char, 3> axis = {'x', 'y', 'z'};

  tinyxml2::XMLElement *angVelAxisElem = angVelElem->FirstChildElement();
  tinyxml2::XMLElement *linAccAxisElem = linAccElem->FirstChildElement();

  // Iterate over <x>, <y>, and <z> elements under <angular_velocity> and
  // <linear_acceleration>
  for (auto const &a : axis)
  {
    EXPECT_EQ(angVelAxisElem->Value()[0], a);
    EXPECT_EQ(linAccAxisElem->Value()[0], a);

    auto *angVelAxisNoiseElem = angVelAxisElem->FirstChildElement();
    auto *linAccAxisNoiseElem = linAccAxisElem->FirstChildElement();

    EXPECT_STREQ(angVelAxisNoiseElem->Name(), "noise");
    EXPECT_STREQ(linAccAxisNoiseElem->Name(), "noise");

    EXPECT_STREQ(angVelAxisNoiseElem->Attribute("type"), "gaussian");
    EXPECT_STREQ(linAccAxisNoiseElem->Attribute("type"), "gaussian");

    EXPECT_STREQ(angVelAxisNoiseElem->FirstChildElement("mean")->GetText(),
                 "0");
    EXPECT_STREQ(linAccAxisNoiseElem->FirstChildElement("mean")->GetText(),
                 "0");

    EXPECT_STREQ(angVelAxisNoiseElem->FirstChildElement("stddev")->GetText(),
                 "0.0002");
    EXPECT_STREQ(linAccAxisNoiseElem->FirstChildElement("stddev")->GetText(),
                 "0.017");

    EXPECT_STREQ(angVelAxisNoiseElem->FirstChildElement("bias_mean")->GetText(),
                 "7.5e-06");
    EXPECT_STREQ(linAccAxisNoiseElem->FirstChildElement("bias_mean")->GetText(),
                 "0.1");

    EXPECT_STREQ(angVelAxisNoiseElem->FirstChildElement(
          "bias_stddev")->GetText(), "8e-07");
    EXPECT_STREQ(linAccAxisNoiseElem->FirstChildElement(
          "bias_stddev")->GetText(), "0.001");

    angVelAxisElem = angVelAxisElem->NextSiblingElement();
    linAccAxisElem = linAccAxisElem->NextSiblingElement();
  }
}

/////////////////////////////////////////////////
/// Test conversion of gravity, magnetic_field in 1.5 to 1.6
TEST(Converter, World_15_to_16)
{
  // The gravity and magnetic_field in 1.5 format
  std::string xmlString = R"(
<?xml version="1.0" ?>
<sdf version="1.5">
  <world name="default">
    <physics type="ode">
      <gravity>1 0 -9.8</gravity>
      <magnetic_field>1 2 3</magnetic_field>
    </physics>
  </world>
</sdf>)";

  tinyxml2::XMLDocument xmlDoc;
  xmlDoc.Parse(xmlString.c_str());

  // Convert
<<<<<<< HEAD
  tinyxml2::XMLDocument convertXmlDoc;
  convertXmlDoc.LoadFile(CONVERT_DOC_15_16.c_str());
=======
  TiXmlDocument convertXmlDoc;
  convertXmlDoc.LoadFile(ConvertDoc_15_16());
>>>>>>> f180b397
  sdf::Converter::Convert(&xmlDoc, &convertXmlDoc);

  // Check some basic elements
  tinyxml2::XMLElement *convertedElem =  xmlDoc.FirstChildElement();
  EXPECT_STREQ(convertedElem->Name(), "sdf");
  convertedElem = convertedElem->FirstChildElement();
  EXPECT_STREQ(convertedElem->Name(), "world");
  convertedElem = convertedElem->FirstChildElement();
  EXPECT_STREQ(convertedElem->Name(), "physics");

  // gravity and magnetic_field should have been moved from physics to world
  EXPECT_EQ(nullptr, convertedElem->FirstChildElement("gravity"));
  EXPECT_EQ(nullptr, convertedElem->FirstChildElement("magnetic_field"));

  // Get the gravity
  auto *gravityElem = convertedElem->NextSiblingElement("gravity");
  ASSERT_NE(nullptr, gravityElem);
  EXPECT_STREQ(gravityElem->GetText(), "1 0 -9.8");

  // Get the magnetic_field
  tinyxml2::XMLElement *magneticFieldElem =
    convertedElem->NextSiblingElement("magnetic_field");
  ASSERT_NE(nullptr, magneticFieldElem);
  EXPECT_STREQ(magneticFieldElem->GetText(), "1 2 3");
}

/////////////////////////////////////////////////
/// Test conversion of pose attributes in 1.6 to 1.7
TEST(Converter, Pose_16_to_17)
{
  // A world file with pose elements in 1.5 format
  std::string xmlString = R"(
<?xml version="1.0" ?>
<sdf version="1.6">
  <world name="default">
    <model name="model">
      <pose frame="world">0 0 0 0 0 0</pose>
      <link name="parent"/>
      <link name="child">
        <pose frame="joint">0 0 0 0 0 0</pose>
      </link>
      <joint name="joint" type="fixed">
        <parent>parent</parent>
        <child>child</child>
        <pose frame="parent">0 0 0 0 0 0</pose>
      </joint>
    </model>
  </world>
</sdf>)";

  tinyxml2::XMLDocument xmlDoc;
  xmlDoc.Parse(xmlString.c_str());

  // Convert
<<<<<<< HEAD
  tinyxml2::XMLDocument convertXmlDoc;
  convertXmlDoc.LoadFile(CONVERT_DOC_16_17.c_str());
=======
  TiXmlDocument convertXmlDoc;
  convertXmlDoc.LoadFile(ConvertDoc_16_17());
>>>>>>> f180b397
  sdf::Converter::Convert(&xmlDoc, &convertXmlDoc);

  // Check some basic elements
  tinyxml2::XMLElement *convertedElem =  xmlDoc.FirstChildElement();
  EXPECT_STREQ(convertedElem->Name(), "sdf");
  convertedElem = convertedElem->FirstChildElement();
  EXPECT_STREQ(convertedElem->Name(), "world");
  convertedElem = convertedElem->FirstChildElement();
  EXPECT_STREQ(convertedElem->Name(), "model");

  tinyxml2::XMLElement *modelPoseElem = convertedElem->FirstChildElement();
  ASSERT_NE(nullptr, modelPoseElem);
  EXPECT_STREQ("pose", modelPoseElem->Name());
  // frame attribute should have been moved to relative_to
  EXPECT_EQ(nullptr, modelPoseElem->Attribute("frame"));
  EXPECT_NE(nullptr, modelPoseElem->Attribute("relative_to"));
  EXPECT_STREQ("world", modelPoseElem->Attribute("relative_to"));

  tinyxml2::XMLElement *parentLinkElem = modelPoseElem->NextSiblingElement();
  ASSERT_NE(nullptr, parentLinkElem);
  EXPECT_STREQ("link", parentLinkElem->Name());
  EXPECT_EQ(nullptr, parentLinkElem->FirstChildElement());

  tinyxml2::XMLElement *childLinkElem = parentLinkElem->NextSiblingElement();
  ASSERT_NE(nullptr, childLinkElem);
  EXPECT_STREQ("link", childLinkElem->Name());
  tinyxml2::XMLElement *childLinkPoseElem = childLinkElem->FirstChildElement();
  ASSERT_NE(nullptr, childLinkPoseElem);
  EXPECT_STREQ("pose", childLinkPoseElem->Name());
  // frame attribute should have been moved to relative_to
  EXPECT_EQ(nullptr, childLinkPoseElem->Attribute("frame"));
  EXPECT_NE(nullptr, childLinkPoseElem->Attribute("relative_to"));
  EXPECT_STREQ("joint", childLinkPoseElem->Attribute("relative_to"));

  tinyxml2::XMLElement *jointLinkElem = childLinkElem->NextSiblingElement();
  ASSERT_NE(nullptr, jointLinkElem);
  EXPECT_STREQ("joint", jointLinkElem->Name());
  tinyxml2::XMLElement *jointLinkPoseElem =
    jointLinkElem->FirstChildElement("pose");
  ASSERT_NE(nullptr, jointLinkPoseElem);
  EXPECT_STREQ("pose", jointLinkPoseElem->Name());
  // frame attribute should have been moved to relative_to
  EXPECT_EQ(nullptr, jointLinkPoseElem->Attribute("frame"));
  EXPECT_NE(nullptr, jointLinkPoseElem->Attribute("relative_to"));
  EXPECT_STREQ("parent", jointLinkPoseElem->Attribute("relative_to"));
}

/////////////////////////////////////////////////
/// Main
int main(int argc, char **argv)
{
  ::testing::InitGoogleTest(&argc, argv);
  return RUN_ALL_TESTS();
}<|MERGE_RESOLUTION|>--- conflicted
+++ resolved
@@ -1898,23 +1898,14 @@
   ASSERT_TRUE(sdf::Converter::Convert(&xmlDoc, "1.6"));
 }
 
-<<<<<<< HEAD
-const std::string CONVERT_DOC_15_16 =
-  sdf::testing::SourceFile("sdf", "1.6", "1_5.convert");
-const std::string CONVERT_DOC_16_17 =
-  sdf::testing::SourceFile("sdf", "1.7", "1_6.convert");
-=======
 static std::string ConvertDoc_15_16()
 {
-  return sdf::filesystem::append(PROJECT_SOURCE_PATH, "sdf", "1.6",
-                                 "1_5.convert");
+  return sdf::testing::SourceFile("sdf", "1.6", "1_5.convert");
 }
 static std::string ConvertDoc_16_17()
 {
-  return sdf::filesystem::append(PROJECT_SOURCE_PATH, "sdf", "1.7",
-                                 "1_6.convert");
-}
->>>>>>> f180b397
+  return sdf::testing::SourceFile("sdf", "1.7", "1_6.convert");
+}
 
 /////////////////////////////////////////////////
 /// Test conversion of imu in 1.5 to 1.6
@@ -1955,13 +1946,8 @@
   xmlDoc.Parse(xmlString.c_str());
 
   // Convert
-<<<<<<< HEAD
   tinyxml2::XMLDocument convertXmlDoc;
-  convertXmlDoc.LoadFile(CONVERT_DOC_15_16.c_str());
-=======
-  TiXmlDocument convertXmlDoc;
-  convertXmlDoc.LoadFile(ConvertDoc_15_16());
->>>>>>> f180b397
+  convertXmlDoc.LoadFile(ConvertDoc_15_16().c_str());
   sdf::Converter::Convert(&xmlDoc, &convertXmlDoc);
 
   // Check some basic elements
@@ -2054,13 +2040,8 @@
   xmlDoc.Parse(xmlString.c_str());
 
   // Convert
-<<<<<<< HEAD
   tinyxml2::XMLDocument convertXmlDoc;
-  convertXmlDoc.LoadFile(CONVERT_DOC_15_16.c_str());
-=======
-  TiXmlDocument convertXmlDoc;
-  convertXmlDoc.LoadFile(ConvertDoc_15_16());
->>>>>>> f180b397
+  convertXmlDoc.LoadFile(ConvertDoc_15_16().c_str());
   sdf::Converter::Convert(&xmlDoc, &convertXmlDoc);
 
   // Check some basic elements
@@ -2115,13 +2096,8 @@
   xmlDoc.Parse(xmlString.c_str());
 
   // Convert
-<<<<<<< HEAD
   tinyxml2::XMLDocument convertXmlDoc;
-  convertXmlDoc.LoadFile(CONVERT_DOC_16_17.c_str());
-=======
-  TiXmlDocument convertXmlDoc;
-  convertXmlDoc.LoadFile(ConvertDoc_16_17());
->>>>>>> f180b397
+  convertXmlDoc.LoadFile(ConvertDoc_16_17().c_str());
   sdf::Converter::Convert(&xmlDoc, &convertXmlDoc);
 
   // Check some basic elements
