--- conflicted
+++ resolved
@@ -130,18 +130,21 @@
     /// \param[in] _frame The name of the pose relative-to frame.
     public: void SetPoseRelativeTo(const std::string &_frame);
 
-<<<<<<< HEAD
-    /// \brief Get the name of the coordinate frame relative to which this
-    /// object's pose is expressed. An empty value indicates that the frame is
-    /// relative to the parent link.
-    /// \return The name of the pose relative-to frame.
-    public: const std::string &PoseRelativeTo() const;
+    /// \brief Get the name of the coordinate frame in which this collision
+    /// object's pose is expressed. A empty value indicates that the frame is
+    /// the parent link.
+    /// \return The name of the pose frame.
+    /// \deprecated See PoseRelativeTo.
+    public: const std::string &PoseFrame() const
+        SDF_DEPRECATED(9.0);
 
-    /// \brief Set the name of the coordinate frame relative to which this
-    /// object's pose is expressed. An empty value indicates that the frame is
-    /// relative to the parent link.
-    /// \param[in] _frame The name of the pose relative-to frame.
-    public: void SetPoseRelativeTo(const std::string &_frame);
+    /// \brief Set the name of the coordinate frame in which this collision
+    /// object's pose is expressed. A empty value indicates that the frame is
+    /// the parent link.
+    /// \param[in] _frame The name of the pose frame.
+    /// \deprecated See SetPoseRelativeTo.
+    public: void SetPoseFrame(const std::string &_frame)
+        SDF_DEPRECATED(9.0);
 
     /// \brief Resolve pose of this object relative to another named frame.
     /// \param[in] _relativeTo Name of frame relative to which the pose of
@@ -157,23 +160,6 @@
     /// \param[out] _pose Resolved pose.
     /// \return Errors.
     public: Errors ResolvePose(ignition::math::Pose3d &_pose) const;
-=======
-    /// \brief Get the name of the coordinate frame in which this collision
-    /// object's pose is expressed. A empty value indicates that the frame is
-    /// the parent link.
-    /// \return The name of the pose frame.
-    /// \deprecated See PoseRelativeTo.
-    public: const std::string &PoseFrame() const
-        SDF_DEPRECATED(9.0);
-
-    /// \brief Set the name of the coordinate frame in which this collision
-    /// object's pose is expressed. A empty value indicates that the frame is
-    /// the parent link.
-    /// \param[in] _frame The name of the pose frame.
-    /// \deprecated See SetPoseRelativeTo.
-    public: void SetPoseFrame(const std::string &_frame)
-        SDF_DEPRECATED(9.0);
->>>>>>> 9a706ebb
 
     /// \brief Get a pointer to the SDF element that was used during
     /// load.
