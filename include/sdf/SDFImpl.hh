/*
 * Copyright 2012 Open Source Robotics Foundation
 *
 * Licensed under the Apache License, Version 2.0 (the "License");
 * you may not use this file except in compliance with the License.
 * You may obtain a copy of the License at
 *
 *     http://www.apache.org/licenses/LICENSE-2.0
 *
 * Unless required by applicable law or agreed to in writing, software
 * distributed under the License is distributed on an "AS IS" BASIS,
 * WITHOUT WARRANTIES OR CONDITIONS OF ANY KIND, either express or implied.
 * See the License for the specific language governing permissions and
 * limitations under the License.
 *
*/
#ifndef _SDFIMPL_HH_
#define _SDFIMPL_HH_

#include <string>
#include <boost/shared_ptr.hpp>

#include "sdf/Param.hh"
#include "sdf/Element.hh"
#include "sdf/system_util.hh"

/// \todo Remove this diagnositic push/pop in version 5
#ifndef _WIN32
#pragma GCC diagnostic push
#pragma GCC diagnostic ignored "-Wdeprecated-declarations"
#endif
#include "sdf/Types.hh"
#ifndef _WIN32
#pragma GCC diagnostic pop
#endif

/// \ingroup sdf_parser
/// \brief namespace for Simulation Description Format parser
namespace sdf
{
  class SDFORMAT_VISIBLE SDF;

  /// \def SDFPtr
  /// \brief boost shared pointer to SDF
  typedef boost::shared_ptr<SDF> SDFPtr;

  /// \addtogroup sdf
  /// \{

  /// \brief Find the absolute path of a file.
  /// \param[in] _filename Name of the file to find.
  /// \param[in] _searchLocalPath True to search for the file in the current
  /// working directory.
  /// \param[in] _useCallback True to find a file based on a registered
  /// callback if the file is not found via the normal mechanism.
  SDFORMAT_VISIBLE
  std::string findFile(const std::string &_filename,
                       bool _searchLocalPath = true,
                       bool _useCallback = false);

  /// \brief Associate paths to a URI.
  /// Example paramters: "model://", "/usr/share/models:~/.gazebo/models"
  /// \param[in] _uri URI that will be mapped to _path
  /// \param[in] _path Colon separated set of paths.
  SDFORMAT_VISIBLE
  void addURIPath(const std::string &_uri, const std::string &_path);

  /// \brief Set the callback to use when SDF can't find a file.
  /// The callback should return a complete path to the requested file, or
  /// and empty string if the file was not found in the callback.
  /// \param[in] _cb The callback function.
  SDFORMAT_VISIBLE
  void setFindCallback(boost::function<std::string (const std::string &)> _cb);

<<<<<<< HEAD
  /// \class Element Element.hh sdf/sdf.hh
  /// \brief SDF Element class
  class SDFORMAT_VISIBLE Element :
    public boost::enable_shared_from_this<Element>
  {
    /// \brief Constructor.
    public: Element();

    /// \brief Destructor.
    public: virtual ~Element();

    /// \brief Create a copy of this Element.
    /// \return A copy of this Element.
    public: boost::shared_ptr<Element> Clone() const;

    /// \brief Copy values from an Element.
    /// \param[in] _elem Element to copy value from.
    public: void Copy(const ElementPtr _elem);

    /// \brief Get a pointer to this Element's parent.
    /// \return Pointer to this Element's parent, NULL if there is no
    /// parent.
    public: ElementPtr GetParent() const;

    /// \brief Set the parent of this Element.
    /// \param[in] _parent Paren for this element.
    public: void SetParent(const ElementPtr _parent);

    /// \brief Set the name of the Element.
    /// \param[in] _name The new name for this Element.
    public: void SetName(const std::string &_name);

    /// \brief Get the Element's name.
    /// \return The name of this Element.
    public: const std::string &GetName() const;

    /// \brief Set the requirement type.
    /// \param[in] _req Requirement type for this element:
    /// 0: Not required
    /// 1: Exactly one element is required
    /// +: One or more elements are required
    /// *: Zero or more elements are required.
    public: void SetRequired(const std::string &_req);

    /// \brief Get the requirement string.
    /// \return The requirement string.
    /// \sa Element::SetRequired
    public: const std::string &GetRequired() const;

    /// \brief Set whether this element should copy its child elements
    /// during parsing.
    /// \param[in] _value True to copy Element's children.
    public: void SetCopyChildren(bool _value);

    /// \brief Return true if this Element's child elements should be copied
    /// during parsing.
    /// \return True to copy child elements during parsing.
    public: bool GetCopyChildren() const;

    /// \brief Output Element's description to stdout.
    /// \param[in] _prefix String value to prefix to the output.
    public: void PrintDescription(const std::string &_prefix);

    /// \brief Output Element's values to stdout.
    /// \param[in] _prefix String value to prefix to the output.
    public: void PrintValues(std::string _prefix);

    public: void PrintWiki(std::string _prefix);

    /// \brief Helper function for SDF::PrintDoc
    ///
    /// This generates the SDF html documentation.
    /// \param[out] _html Accumulated HTML for output.
    /// \param[in] _spacing Amount of spacing for this element.
    /// \param[in] _index Unique index for this element.
    public: void PrintDocLeftPane(std::string &_html,
                                  int _spacing, int &_index);

    /// \brief Helper function for SDF::PrintDoc
    ///
    /// This generates the SDF html documentation.
    /// \param[out] _html Accumulated HTML for output
    /// \param[in] _spacing Amount of spacing for this element.
    public: void PrintDocRightPane(std::string &_html,
                                  int _spacing, int &_index);

    /// \brief Convert the element values to a string representation.
    /// \param[in] _prefix String value to prefix to the output.
    /// \return The string representation.
    public: std::string ToString(const std::string &_prefix) const;

    /// \brief Add an attribute value.
    /// \param[in] _key Key value.
    /// \param[in] _type Type of data the attribute will hold.
    /// \param[in] _defaultValue Default value for the attribute.
    /// \param[in] _required Requirement string. \as Element::SetRequired.
    /// \param[in] _description A text description of the attribute.
    public: void AddAttribute(const std::string &_key,
                              const std::string &_type,
                              const std::string &_defaultvalue,
                              bool _required,
                              const std::string &_description="");

    /// \brief Add a value to this Element.
    /// \param[in] _type Type of data the attribute will hold.
    /// \param[in] _defaultValue Default value for the attribute.
    /// \param[in] _required Requirement string. \as Element::SetRequired.
    /// \param[in] _description A text description of the attribute.
    public: void AddValue(const std::string &_type,
                          const std::string &_defaultValue, bool _required,
                          const std::string &_description="");

    /// \brief Get the param of an attribute.
    /// \param[in] _key the name of the attribute
    /// \return The parameter attribute value. NULL if the key is invalid.
    public: ParamPtr GetAttribute(const std::string &_key);

    /// \brief Get the number of attributes
    public: unsigned int GetAttributeCount() const;

    /// \brief Get an attribute using an index
    public: ParamPtr GetAttribute(unsigned int _index) const;

    /// \brief Get the number of element descriptions
    public: unsigned int GetElementDescriptionCount() const;

    /// \brief Get an element description using an index
    public: ElementPtr GetElementDescription(unsigned int _index) const;

    /// \brief Get an element descriptio using a key
    public: ElementPtr GetElementDescription(const std::string &_key) const;

    /// \brief Return true if an element description exists
    public: bool HasElementDescription(const std::string &_name);

    public: bool HasAttribute(const std::string &_key);

    /// \brief Return true if the attribute was set (i.e. not default value)
    public: bool GetAttributeSet(const std::string &_key);

    /// \brief Get the param of the elements value
    public: ParamPtr GetValue();

    /// \brief Get the element value/attribute as a boost::any.
    /// \param[in] _key The key of the attribute. If empty, get the value of
    /// the element. Defaults to empty.
    /// \return The element as a boost::any.
    public: boost::any GetAny(const std::string &_key = "");

    public: template<typename T>
            T Get(const std::string &_key = "")
            {
              T result = T();

              if (_key.empty() && this->value)
                this->value->Get<T>(result);
              else if (!_key.empty())
              {
                ParamPtr param = this->GetAttribute(_key);
                if (param)
                  param->Get(result);
                else if (this->HasElement(_key))
                  result = this->GetElementImpl(_key)->Get<T>();
                else if (this->HasElementDescription(_key))
                  result = this->GetElementDescription(_key)->Get<T>();
                else
                  sdferr << "Unable to find value for key[" << _key << "]\n";
              }
              return result;
            }

    public: template<typename T>
            bool Set(const T &_value)
            {
              if (this->value)
              {
                this->value->Set(_value);
                return true;
              }
              return false;
            }

    public: bool HasElement(const std::string &_name) const;

    public: ElementPtr GetElement(const std::string &_name) const;
    public: ElementPtr GetFirstElement() const;

    public: ElementPtr GetNextElement(const std::string &_name = "") const;

    public: ElementPtr GetElement(const std::string &_name);
    public: ElementPtr AddElement(const std::string &_name);
    public: void InsertElement(ElementPtr _elem);

    /// \brief Remove this element from its parent.
    public: void RemoveFromParent();

    /// \brief Remove a child element.
    /// \param[in] _child Pointer to the child to remove.
    public: void RemoveChild(ElementPtr _child);

    /// \brief Remove all child elements.
    public: void ClearElements();

    public: void Update();
    public: void Reset();

    public: void SetInclude(const std::string &_filename);
    public: std::string GetInclude() const;

    /// \brief Get a text description of the element
    public: std::string GetDescription() const;

    /// \brief Set a text description for the element
    public: void SetDescription(const std::string &_desc);

    /// \brief Add a new element description
    public: void AddElementDescription(ElementPtr _elem);

    private: void ToString(const std::string &_prefix,
                           std::ostringstream &_out) const;


    private: boost::shared_ptr<Param> CreateParam(const std::string &_key,
                 const std::string &_type, const std::string &_defaultValue,
                 bool _required, const std::string &_description="");

    public: ElementPtr GetElementImpl(const std::string &_name) const;

    private: std::string name;
    private: std::string required;
    private: std::string description;
    private: bool copyChildren;

    private: ElementPtr parent;

    // Attributes of this element
    private: Param_V attributes;

    // Value of this element
    private: ParamPtr value;

    // The existing child elements
    private: ElementPtr_V elements;

    // The possible child elements
    private: ElementPtr_V elementDescriptions;

    /// name of the include file that was used to create this element
    private: std::string includeFilename;
  };


=======
>>>>>>> 27ec9c77
  /// \brief Base SDF class
  class SDFORMAT_VISIBLE SDF
  {
    public: SDF();
    /// \brief Destructor
    public: ~SDF();
    public: void PrintDescription();
    public: void PrintValues();
    public: void PrintWiki();
    public: void PrintDoc();
    public: void Write(const std::string &_filename);
    public: std::string ToString() const;

    /// \brief Set SDF values from a string
    public: void SetFromString(const std::string &_sdfData);

    /// \brief Get a pointer to the root element
    /// \return Pointer to the root element
    public: ElementPtr Root() const;

    /// \brief Set the root pointer
    /// \param[in] _root Root element
    public: void Root(const ElementPtr _root);

    /// \brief Get the version
    /// \return The version as a string
    public: static std::string Version();

    /// \brief Set the version string
    /// \param[in] _version SDF version string.
    public: static void Version(const std::string &_version);

    /// \brief Deprecated.
    /// \sa ElementPtr Root()
    /// \sa void Root(const ElementPtr _root)
    public: ElementPtr root SDF_DEPRECATED(4.0);

    /// \brief Deprecated.
    /// \sa std::string Version()
    /// \sa Version(const std::string &_version)
    public: static std::string version SDF_DEPRECATED(4.0);
  };
  /// \}
}
#endif<|MERGE_RESOLUTION|>--- conflicted
+++ resolved
@@ -72,261 +72,6 @@
   SDFORMAT_VISIBLE
   void setFindCallback(boost::function<std::string (const std::string &)> _cb);
 
-<<<<<<< HEAD
-  /// \class Element Element.hh sdf/sdf.hh
-  /// \brief SDF Element class
-  class SDFORMAT_VISIBLE Element :
-    public boost::enable_shared_from_this<Element>
-  {
-    /// \brief Constructor.
-    public: Element();
-
-    /// \brief Destructor.
-    public: virtual ~Element();
-
-    /// \brief Create a copy of this Element.
-    /// \return A copy of this Element.
-    public: boost::shared_ptr<Element> Clone() const;
-
-    /// \brief Copy values from an Element.
-    /// \param[in] _elem Element to copy value from.
-    public: void Copy(const ElementPtr _elem);
-
-    /// \brief Get a pointer to this Element's parent.
-    /// \return Pointer to this Element's parent, NULL if there is no
-    /// parent.
-    public: ElementPtr GetParent() const;
-
-    /// \brief Set the parent of this Element.
-    /// \param[in] _parent Paren for this element.
-    public: void SetParent(const ElementPtr _parent);
-
-    /// \brief Set the name of the Element.
-    /// \param[in] _name The new name for this Element.
-    public: void SetName(const std::string &_name);
-
-    /// \brief Get the Element's name.
-    /// \return The name of this Element.
-    public: const std::string &GetName() const;
-
-    /// \brief Set the requirement type.
-    /// \param[in] _req Requirement type for this element:
-    /// 0: Not required
-    /// 1: Exactly one element is required
-    /// +: One or more elements are required
-    /// *: Zero or more elements are required.
-    public: void SetRequired(const std::string &_req);
-
-    /// \brief Get the requirement string.
-    /// \return The requirement string.
-    /// \sa Element::SetRequired
-    public: const std::string &GetRequired() const;
-
-    /// \brief Set whether this element should copy its child elements
-    /// during parsing.
-    /// \param[in] _value True to copy Element's children.
-    public: void SetCopyChildren(bool _value);
-
-    /// \brief Return true if this Element's child elements should be copied
-    /// during parsing.
-    /// \return True to copy child elements during parsing.
-    public: bool GetCopyChildren() const;
-
-    /// \brief Output Element's description to stdout.
-    /// \param[in] _prefix String value to prefix to the output.
-    public: void PrintDescription(const std::string &_prefix);
-
-    /// \brief Output Element's values to stdout.
-    /// \param[in] _prefix String value to prefix to the output.
-    public: void PrintValues(std::string _prefix);
-
-    public: void PrintWiki(std::string _prefix);
-
-    /// \brief Helper function for SDF::PrintDoc
-    ///
-    /// This generates the SDF html documentation.
-    /// \param[out] _html Accumulated HTML for output.
-    /// \param[in] _spacing Amount of spacing for this element.
-    /// \param[in] _index Unique index for this element.
-    public: void PrintDocLeftPane(std::string &_html,
-                                  int _spacing, int &_index);
-
-    /// \brief Helper function for SDF::PrintDoc
-    ///
-    /// This generates the SDF html documentation.
-    /// \param[out] _html Accumulated HTML for output
-    /// \param[in] _spacing Amount of spacing for this element.
-    public: void PrintDocRightPane(std::string &_html,
-                                  int _spacing, int &_index);
-
-    /// \brief Convert the element values to a string representation.
-    /// \param[in] _prefix String value to prefix to the output.
-    /// \return The string representation.
-    public: std::string ToString(const std::string &_prefix) const;
-
-    /// \brief Add an attribute value.
-    /// \param[in] _key Key value.
-    /// \param[in] _type Type of data the attribute will hold.
-    /// \param[in] _defaultValue Default value for the attribute.
-    /// \param[in] _required Requirement string. \as Element::SetRequired.
-    /// \param[in] _description A text description of the attribute.
-    public: void AddAttribute(const std::string &_key,
-                              const std::string &_type,
-                              const std::string &_defaultvalue,
-                              bool _required,
-                              const std::string &_description="");
-
-    /// \brief Add a value to this Element.
-    /// \param[in] _type Type of data the attribute will hold.
-    /// \param[in] _defaultValue Default value for the attribute.
-    /// \param[in] _required Requirement string. \as Element::SetRequired.
-    /// \param[in] _description A text description of the attribute.
-    public: void AddValue(const std::string &_type,
-                          const std::string &_defaultValue, bool _required,
-                          const std::string &_description="");
-
-    /// \brief Get the param of an attribute.
-    /// \param[in] _key the name of the attribute
-    /// \return The parameter attribute value. NULL if the key is invalid.
-    public: ParamPtr GetAttribute(const std::string &_key);
-
-    /// \brief Get the number of attributes
-    public: unsigned int GetAttributeCount() const;
-
-    /// \brief Get an attribute using an index
-    public: ParamPtr GetAttribute(unsigned int _index) const;
-
-    /// \brief Get the number of element descriptions
-    public: unsigned int GetElementDescriptionCount() const;
-
-    /// \brief Get an element description using an index
-    public: ElementPtr GetElementDescription(unsigned int _index) const;
-
-    /// \brief Get an element descriptio using a key
-    public: ElementPtr GetElementDescription(const std::string &_key) const;
-
-    /// \brief Return true if an element description exists
-    public: bool HasElementDescription(const std::string &_name);
-
-    public: bool HasAttribute(const std::string &_key);
-
-    /// \brief Return true if the attribute was set (i.e. not default value)
-    public: bool GetAttributeSet(const std::string &_key);
-
-    /// \brief Get the param of the elements value
-    public: ParamPtr GetValue();
-
-    /// \brief Get the element value/attribute as a boost::any.
-    /// \param[in] _key The key of the attribute. If empty, get the value of
-    /// the element. Defaults to empty.
-    /// \return The element as a boost::any.
-    public: boost::any GetAny(const std::string &_key = "");
-
-    public: template<typename T>
-            T Get(const std::string &_key = "")
-            {
-              T result = T();
-
-              if (_key.empty() && this->value)
-                this->value->Get<T>(result);
-              else if (!_key.empty())
-              {
-                ParamPtr param = this->GetAttribute(_key);
-                if (param)
-                  param->Get(result);
-                else if (this->HasElement(_key))
-                  result = this->GetElementImpl(_key)->Get<T>();
-                else if (this->HasElementDescription(_key))
-                  result = this->GetElementDescription(_key)->Get<T>();
-                else
-                  sdferr << "Unable to find value for key[" << _key << "]\n";
-              }
-              return result;
-            }
-
-    public: template<typename T>
-            bool Set(const T &_value)
-            {
-              if (this->value)
-              {
-                this->value->Set(_value);
-                return true;
-              }
-              return false;
-            }
-
-    public: bool HasElement(const std::string &_name) const;
-
-    public: ElementPtr GetElement(const std::string &_name) const;
-    public: ElementPtr GetFirstElement() const;
-
-    public: ElementPtr GetNextElement(const std::string &_name = "") const;
-
-    public: ElementPtr GetElement(const std::string &_name);
-    public: ElementPtr AddElement(const std::string &_name);
-    public: void InsertElement(ElementPtr _elem);
-
-    /// \brief Remove this element from its parent.
-    public: void RemoveFromParent();
-
-    /// \brief Remove a child element.
-    /// \param[in] _child Pointer to the child to remove.
-    public: void RemoveChild(ElementPtr _child);
-
-    /// \brief Remove all child elements.
-    public: void ClearElements();
-
-    public: void Update();
-    public: void Reset();
-
-    public: void SetInclude(const std::string &_filename);
-    public: std::string GetInclude() const;
-
-    /// \brief Get a text description of the element
-    public: std::string GetDescription() const;
-
-    /// \brief Set a text description for the element
-    public: void SetDescription(const std::string &_desc);
-
-    /// \brief Add a new element description
-    public: void AddElementDescription(ElementPtr _elem);
-
-    private: void ToString(const std::string &_prefix,
-                           std::ostringstream &_out) const;
-
-
-    private: boost::shared_ptr<Param> CreateParam(const std::string &_key,
-                 const std::string &_type, const std::string &_defaultValue,
-                 bool _required, const std::string &_description="");
-
-    public: ElementPtr GetElementImpl(const std::string &_name) const;
-
-    private: std::string name;
-    private: std::string required;
-    private: std::string description;
-    private: bool copyChildren;
-
-    private: ElementPtr parent;
-
-    // Attributes of this element
-    private: Param_V attributes;
-
-    // Value of this element
-    private: ParamPtr value;
-
-    // The existing child elements
-    private: ElementPtr_V elements;
-
-    // The possible child elements
-    private: ElementPtr_V elementDescriptions;
-
-    /// name of the include file that was used to create this element
-    private: std::string includeFilename;
-  };
-
-
-=======
->>>>>>> 27ec9c77
   /// \brief Base SDF class
   class SDFORMAT_VISIBLE SDF
   {
