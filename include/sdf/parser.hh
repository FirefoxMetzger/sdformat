/*
 * Copyright 2012 Open Source Robotics Foundation
 *
 * Licensed under the Apache License, Version 2.0 (the "License");
 * you may not use this file except in compliance with the License.
 * You may obtain a copy of the License at
 *
 *     http://www.apache.org/licenses/LICENSE-2.0
 *
 * Unless required by applicable law or agreed to in writing, software
 * distributed under the License is distributed on an "AS IS" BASIS,
 * WITHOUT WARRANTIES OR CONDITIONS OF ANY KIND, either express or implied.
 * See the License for the specific language governing permissions and
 * limitations under the License.
 *
*/
#ifndef _SDF_PARSER_HH_
#define _SDF_PARSER_HH_

#include <string>

#include "sdf/SDFImpl.hh"
#include "sdf/system_util.hh"

/// \ingroup sdf_parser
/// \brief namespace for Simulation Description Format parser
namespace sdf
{
  /// \brief Init based on the installed sdf_format.xml file
  SDFORMAT_VISIBLE
  bool init(SDFPtr _sdf);

  // \brief Initialize the SDF interface using a file
  SDFORMAT_VISIBLE
  bool initFile(const std::string &_filename, SDFPtr _sdf);

  // \brief Initialize and SDFElement interface using a file
  SDFORMAT_VISIBLE
  bool initFile(const std::string &_filename, ElementPtr _sdf);

  // \brief Initialize the SDF interface using a string
  SDFORMAT_VISIBLE
  bool initString(const std::string &_xmlString, SDFPtr _sdf);

  /// \brief Populate the SDF values from a file
  SDFORMAT_VISIBLE
  bool readFile(const std::string &_filename, SDFPtr _sdf);

  /// \brief Populate the SDF values from a string
  SDFORMAT_VISIBLE
  bool readString(const std::string &_xmlString, SDFPtr _sdf);

  SDFORMAT_VISIBLE
  bool readString(const std::string &_xmlString, ElementPtr _sdf);

  SDFORMAT_VISIBLE
  void addNestedModel(ElementPtr _sdf, ElementPtr _includeSDF);

  /// \brief Parse a string using ERB.
  /// \param[in] _string String to parse.
  /// \param[out] _result ERB parsed string.
  /// \return True on success.
  SDFORMAT_VISIBLE
  bool erbString(const std::string &_string, std::string &_result);

  /// \brief Parse an string using ERB.
  /// \param[in] _filename File to parse.
  /// \param[out] _result ERB parsed file.
  /// \return True on success.
  SDFORMAT_VISIBLE
<<<<<<< HEAD
  bool erbFile(const std::string &_filename, std::string &_result);
=======
  void addNestedModel(ElementPtr _sdf, ElementPtr _includeSDF);

  /// \brief Convert an SDF file to a specific SDF version.
  /// \param[in] _filename Name of the SDF file to convert.
  /// \param[in] _version Version to convert _filename to.
  /// \param[out] _sdf Pointer to the converted SDF document.
  /// \return True on success.
  SDFORMAT_VISIBLE
  bool convertFile(const std::string &_filename, const std::string &_version,
                   SDFPtr _sdf);

  /// \brief Convert an SDF string to a specific SDF version.
  /// \param[in] _sdfString The SDF string to convert.
  /// \param[in] _version Version to convert _filename to.
  /// \param[out] _sdf Pointer to the converted SDF document.
  /// \return True on success.
  SDFORMAT_VISIBLE
  bool convertString(const std::string &_sdfString,
                     const std::string &_version, SDFPtr _sdf);
>>>>>>> 2f847a20
}
#endif<|MERGE_RESOLUTION|>--- conflicted
+++ resolved
@@ -56,23 +56,6 @@
   SDFORMAT_VISIBLE
   void addNestedModel(ElementPtr _sdf, ElementPtr _includeSDF);
 
-  /// \brief Parse a string using ERB.
-  /// \param[in] _string String to parse.
-  /// \param[out] _result ERB parsed string.
-  /// \return True on success.
-  SDFORMAT_VISIBLE
-  bool erbString(const std::string &_string, std::string &_result);
-
-  /// \brief Parse an string using ERB.
-  /// \param[in] _filename File to parse.
-  /// \param[out] _result ERB parsed file.
-  /// \return True on success.
-  SDFORMAT_VISIBLE
-<<<<<<< HEAD
-  bool erbFile(const std::string &_filename, std::string &_result);
-=======
-  void addNestedModel(ElementPtr _sdf, ElementPtr _includeSDF);
-
   /// \brief Convert an SDF file to a specific SDF version.
   /// \param[in] _filename Name of the SDF file to convert.
   /// \param[in] _version Version to convert _filename to.
@@ -90,6 +73,19 @@
   SDFORMAT_VISIBLE
   bool convertString(const std::string &_sdfString,
                      const std::string &_version, SDFPtr _sdf);
->>>>>>> 2f847a20
+
+  /// \brief Parse a string using ERB.
+  /// \param[in] _string String to parse.
+  /// \param[out] _result ERB parsed string.
+  /// \return True on success.
+  SDFORMAT_VISIBLE
+  bool erbString(const std::string &_string, std::string &_result);
+
+  /// \brief Parse an string using ERB.
+  /// \param[in] _filename File to parse.
+  /// \param[out] _result ERB parsed file.
+  /// \return True on success.
+  SDFORMAT_VISIBLE
+  bool erbFile(const std::string &_filename, std::string &_result);
 }
 #endif