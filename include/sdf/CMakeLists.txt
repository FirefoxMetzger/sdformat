--- conflicted
+++ resolved
@@ -4,11 +4,8 @@
   Assert.hh
   Console.hh
   Converter.hh
-<<<<<<< HEAD
   ConvertToURDF.hh
-=======
   Element.hh
->>>>>>> 98890160
   Exception.hh
   Param.hh
   parser.hh
