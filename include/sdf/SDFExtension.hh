--- conflicted
+++ resolved
@@ -58,9 +58,6 @@
     public: std::string material;
 
     /// \brief blobs of xml to be copied into the visual sdf element
-<<<<<<< HEAD
-    public: std::vector<boost::shared_ptr<TiXmlElement> > visual_blobs;
-=======
     public: std::vector<std::shared_ptr<TiXmlElement> > visual_blobs;
 
     /// \brief blobs of xml to be copied into the collision sdf element
@@ -89,34 +86,6 @@
     /// where all the contents of `<collision>` element is copied into the
     /// resulting collision sdf.
     public: std::vector<std::shared_ptr<TiXmlElement> > collision_blobs;
->>>>>>> 96846cd9
-
-    /// \brief blobs of xml to be copied into the collision sdf element
-    /// An example might be:
-    /// <gazebo reference="link-1">
-    ///   <collision>
-    ///     <max_contacts>10</max_contacts>
-    ///     <surface>
-    ///       <contact>
-    ///         <ode>
-    ///           <kp>1e+06</kp>
-    ///           <kd>100</kd>
-    ///           <max_vel>100</max_vel>
-    ///           <min_depth>0.001</min_depth>
-    ///         </ode>
-    ///       </contact>
-    ///       <friction>
-    ///         <ode>
-    ///           <mu>1</mu>
-    ///           <mu2>1</mu2>
-    ///         </ode>
-    ///       </friction>
-    ///     </surface>
-    ///   </collision>
-    /// </gazebo>
-    /// where all the contents of `<collision>` element is copied into the
-    /// resulting collision sdf.
-    public: std::vector<boost::shared_ptr<TiXmlElement> > collision_blobs;
 
     // body, default off
     public: bool setStaticFlag;
