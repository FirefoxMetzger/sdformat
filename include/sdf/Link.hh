--- conflicted
+++ resolved
@@ -220,7 +220,6 @@
     /// not been called.
     public: sdf::ElementPtr Element() const;
 
-<<<<<<< HEAD
     /// \brief Resolve pose of this object relative to another named frame.
     /// \param[in] _relativeTo Name of frame relative to which the pose of
     /// this object should be resolved.
@@ -243,7 +242,7 @@
 
     /// \brief Allow Model::Load to call SetPoseRelativeToGraph.
     friend Errors Model::Load(ElementPtr);
-=======
+
     /// \brief Check if this link should be subject to wind.
     /// If true, this link should be affected by wind.
     /// \return true if the model should be subject to wind, false otherwise.
@@ -255,7 +254,6 @@
     /// should be subject to wind.
     /// \sa Model::SetEnableWind(bool)
     public: void SetEnableWind(bool _enableWind);
->>>>>>> f0c500b6
 
     /// \brief Private data pointer.
     private: LinkPrivate *dataPtr = nullptr;
