--- conflicted
+++ resolved
@@ -1288,7 +1288,6 @@
   ASSERT_NE(nullptr, world);
   ASSERT_EQ(3u, world->ModelCount());
 
-<<<<<<< HEAD
   for (std::size_t i = 0; i < 3; ++i)
   {
     const sdf::Model *model = world->ModelByIndex(i);
@@ -1298,23 +1297,6 @@
     EXPECT_TRUE(resolveErrors.empty());
     EXPECT_EQ(expectedPoses[i], modelPose);
   }
-=======
-  // model
-  EXPECT_TRUE(sdfParsed->Root()->HasElement("world"));
-  sdf::ElementPtr worldElem = sdfParsed->Root()->GetElement("world");
-
-  EXPECT_TRUE(worldElem->HasElement("model"));
-  sdf::ElementPtr modelElem = worldElem->GetElement("model");
-  EXPECT_TRUE(modelElem->HasAttribute("name"));
-  EXPECT_EQ(modelElem->Get<std::string>("name"), "my_model");
-
-  // model pose
-  EXPECT_TRUE(modelElem->HasElement("pose"));
-  sdf::ElementPtr modelPoseElem = modelElem->GetElement("pose");
-  EXPECT_TRUE(modelPoseElem->HasAttribute("frame"));
-  EXPECT_EQ(modelPoseElem->Get<std::string>("frame"), "/world");
-  EXPECT_EQ(modelPoseElem->Get<ignition::math::Pose3d>(),
-            ignition::math::Pose3d(5, -2, 1, 0, 0, 0));
 }
 
 ////////////////////////////////////////
@@ -1377,5 +1359,4 @@
   sdf::ElementPtr subModelPoseElem = subModelElem->GetElement("pose");
   EXPECT_EQ(subModelPoseElem->Get<ignition::math::Pose3d>(),
             ignition::math::Pose3d(5, 5, 0, 0, 0, 0));
->>>>>>> c02aca7f
 }