/*
 * Copyright 2018 Open Source Robotics Foundation
 *
 * Licensed under the Apache License, Version 2.0 (the "License");
 * you may not use this file except in compliance with the License.
 * You may obtain a copy of the License at
 *
 *     http://www.apache.org/licenses/LICENSE-2.0
 *
 * Unless required by applicable law or agreed to in writing, software
 * distributed under the License is distributed on an "AS IS" BASIS,
 * WITHOUT WARRANTIES OR CONDITIONS OF ANY KIND, either express or implied.
 * See the License for the specific language governing permissions and
 * limitations under the License.
 *
 */

#include <string>
#include <gtest/gtest.h>

#include "sdf/Element.hh"
#include "sdf/Error.hh"
#include "sdf/Filesystem.hh"
#include "sdf/Frame.hh"
#include "sdf/Joint.hh"
#include "sdf/Link.hh"
#include "sdf/Model.hh"
#include "sdf/Root.hh"
#include "sdf/Types.hh"
#include "sdf/Visual.hh"
#include "test_config.h"

//////////////////////////////////////////////////
TEST(DOMVisual, NotAVisual)
{
  // Create an Element that is not a visual
  sdf::ElementPtr element(new sdf::Element);
  element->SetName("world");
  sdf::Visual visual;
  sdf::Errors errors = visual.Load(element);
  ASSERT_FALSE(errors.empty());
  EXPECT_EQ(errors[0].Code(), sdf::ErrorCode::ELEMENT_INCORRECT_TYPE);
  EXPECT_TRUE(errors[0].Message().find("Attempting to load a Visual") !=
               std::string::npos);
}

//////////////////////////////////////////////////
TEST(DOMVisual, NoName)
{
  // Create a "visual" with no name
  sdf::ElementPtr element(new sdf::Element);
  element->SetName("visual");

  element->PrintValues("  ");
  sdf::Visual visual;
  sdf::Errors errors = visual.Load(element);
  ASSERT_FALSE(errors.empty());
  EXPECT_EQ(errors[0].Code(), sdf::ErrorCode::ATTRIBUTE_MISSING);
  EXPECT_TRUE(errors[0].Message().find("visual name is required") !=
               std::string::npos);
}

//////////////////////////////////////////////////
TEST(DOMVisual, DoublePendulum)
{
  const std::string testFile =
    sdf::filesystem::append(PROJECT_SOURCE_PATH, "test", "sdf",
        "double_pendulum.sdf");

  // Load the SDF file
  sdf::Root root;
  EXPECT_TRUE(root.Load(testFile).empty());

  const sdf::Model *model = root.ModelByIndex(0);
  ASSERT_TRUE(model != nullptr);

  const sdf::Link *baseLink = model->LinkByIndex(0);
  ASSERT_TRUE(baseLink != nullptr);

  const sdf::Visual *plateVis = baseLink->VisualByIndex(0);
  ASSERT_TRUE(plateVis != nullptr);

  EXPECT_EQ(ignition::math::Pose3d(0, 0, 0.01, 0, 0, 0), plateVis->RawPose());
  EXPECT_EQ("", plateVis->PoseRelativeTo());
  EXPECT_FALSE(plateVis->CastShadows());

  const sdf::Visual *poleVis = baseLink->VisualByIndex(1);
  ASSERT_TRUE(poleVis != nullptr);
  EXPECT_TRUE(poleVis->CastShadows());

  EXPECT_EQ(ignition::math::Pose3d(-0.275, 0, 1.1, 0, 0, 0),
            poleVis->RawPose());
  EXPECT_EQ("", poleVis->PoseRelativeTo());
}

//////////////////////////////////////////////////
TEST(DOMVisual, Material)
{
  const std::string testFile =
    sdf::filesystem::append(PROJECT_SOURCE_PATH, "test", "sdf",
        "material.sdf");

  // Load the SDF file
  sdf::Root root;
  EXPECT_TRUE(root.Load(testFile).empty());

  const sdf::Model *model = root.ModelByIndex(0);
  ASSERT_NE(nullptr, model);

  const sdf::Link *link = model->LinkByIndex(0);
  ASSERT_NE(nullptr, link);

  const sdf::Visual *vis1 = link->VisualByIndex(0);
  ASSERT_NE(nullptr, vis1);

  const sdf::Material *mat = vis1->Material();
  ASSERT_NE(nullptr, mat);

  EXPECT_EQ(ignition::math::Color(0.4f, 0.2f, 0.3f, 1.0f), mat->Ambient());
  EXPECT_EQ(ignition::math::Color(0.2f, 0.5f, 0.1f, 1.0f), mat->Diffuse());
  EXPECT_EQ(ignition::math::Color(0.7f, 0.3f, 0.5f, 0.9f), mat->Specular());
  EXPECT_EQ(ignition::math::Color(1.0f, 0.0f, 0.2f, 1.0f), mat->Emissive());
  EXPECT_EQ(sdf::ShaderType::VERTEX, mat->Shader());
  EXPECT_EQ("myuri", mat->ScriptUri());
  EXPECT_EQ("myname", mat->ScriptName());

  // Second visual
  const sdf::Visual *vis2 = link->VisualByIndex(1);
  ASSERT_NE(nullptr, vis2);
  const sdf::Material *mat2 = vis2->Material();
  ASSERT_NE(nullptr, mat2);
  EXPECT_EQ(sdf::ShaderType::PIXEL, mat2->Shader());

  // Third visual
  const sdf::Visual *vis3 = link->VisualByIndex(2);
  ASSERT_NE(nullptr, vis3);
  const sdf::Material *mat3 = vis3->Material();
  ASSERT_NE(nullptr, mat3);
  EXPECT_EQ(sdf::ShaderType::NORMAL_MAP_OBJECTSPACE, mat3->Shader());
  EXPECT_EQ("my_normal_map", mat3->NormalMap());
}

//////////////////////////////////////////////////
TEST(DOMVisual, MaterialScriptNoUri)
{
  const std::string testFile =
    sdf::filesystem::append(PROJECT_SOURCE_PATH, "test", "sdf",
        "material_script_no_uri.sdf");

  // Load the SDF file
  sdf::Root root;
  sdf::Errors errors = root.Load(testFile);
  for (auto err : errors)
    std::cout << err.Message() << std::endl;
  EXPECT_EQ(3u, errors.size());
  EXPECT_NE(std::string::npos,
      errors[0].Message().find("missing a child <uri> element"));
  EXPECT_NE(std::string::npos,
      errors[1].Message().find("missing a child <name> element"));
  EXPECT_NE(std::string::npos,
      errors[2].Message().find("<shader><type> element is not supported"));
}

//////////////////////////////////////////////////
TEST(DOMVisual, MaterialScriptNormalMapMissing)
{
  const std::string testFile =
    sdf::filesystem::append(PROJECT_SOURCE_PATH, "test", "sdf",
        "material_normal_map_missing.sdf");

  // Load the SDF file
  sdf::Root root;
  sdf::Errors errors = root.Load(testFile);
  for (auto err : errors)
    std::cout << err.Message() << std::endl;
  EXPECT_EQ(1u, errors.size());
  EXPECT_NE(std::string::npos,
      errors[0].Message().find("but a normal_map has not."));
}

<<<<<<< HEAD
/////////////////////////////////////////////////
TEST(DOMVisual, LoadModelFramesRelativeToJoint)
{
  const std::string testFile =
    sdf::filesystem::append(PROJECT_SOURCE_PATH, "test", "sdf",
        "model_frame_relative_to_joint.sdf");
=======
//////////////////////////////////////////////////
TEST(DOMVisual, Transparency)
{
  const std::string testFile =
    sdf::filesystem::append(PROJECT_SOURCE_PATH, "test", "sdf",
        "shapes.sdf");
>>>>>>> 976dbbd8

  // Load the SDF file
  sdf::Root root;
  EXPECT_TRUE(root.Load(testFile).empty());

<<<<<<< HEAD
  using Pose = ignition::math::Pose3d;

  // Get the first model
  const sdf::Model *model = root.ModelByIndex(0);
  ASSERT_NE(nullptr, model);
  EXPECT_EQ("model_frame_relative_to_joint", model->Name());
  EXPECT_EQ(2u, model->LinkCount());
  EXPECT_NE(nullptr, model->LinkByIndex(0));
  EXPECT_NE(nullptr, model->LinkByIndex(1));
  EXPECT_EQ(nullptr, model->LinkByIndex(2));
  EXPECT_EQ(Pose(0, 0, 0, 0, 0, 0), model->RawPose());
  EXPECT_EQ("", model->PoseRelativeTo());

  ASSERT_TRUE(model->LinkNameExists("P"));
  ASSERT_TRUE(model->LinkNameExists("C"));

  EXPECT_EQ(1u, model->JointCount());
  EXPECT_NE(nullptr, model->JointByIndex(0));
  EXPECT_EQ(nullptr, model->JointByIndex(1));

  ASSERT_TRUE(model->JointNameExists("J"));

  EXPECT_EQ(4u, model->FrameCount());
  EXPECT_NE(nullptr, model->FrameByIndex(0));
  EXPECT_NE(nullptr, model->FrameByIndex(1));
  EXPECT_NE(nullptr, model->FrameByIndex(2));
  EXPECT_NE(nullptr, model->FrameByIndex(3));
  EXPECT_EQ(nullptr, model->FrameByIndex(4));
  ASSERT_TRUE(model->FrameNameExists("F1"));
  ASSERT_TRUE(model->FrameNameExists("F2"));
  ASSERT_TRUE(model->FrameNameExists("F3"));
  ASSERT_TRUE(model->FrameNameExists("F4"));

  EXPECT_EQ("P", model->FrameByName("F1")->PoseRelativeTo());
  EXPECT_EQ("C", model->FrameByName("F2")->PoseRelativeTo());
  EXPECT_EQ("J", model->FrameByName("F3")->PoseRelativeTo());
  EXPECT_EQ("F3", model->FrameByName("F4")->PoseRelativeTo());

  // test Visual SemanticPose().Resolve functions
  auto linkP = model->LinkByName("P");
  auto linkC = model->LinkByName("C");
  ASSERT_NE(nullptr, linkP);
  ASSERT_NE(nullptr, linkC);

  EXPECT_EQ(2u, linkP->VisualCount());
  EXPECT_NE(nullptr, linkP->VisualByIndex(0));
  EXPECT_NE(nullptr, linkP->VisualByIndex(1));
  EXPECT_EQ(nullptr, linkP->VisualByIndex(2));
  EXPECT_TRUE(linkP->VisualNameExists("vP1"));
  EXPECT_TRUE(linkP->VisualNameExists("vP2"));
  EXPECT_EQ(4u, linkC->VisualCount());
  EXPECT_NE(nullptr, linkC->VisualByIndex(0));
  EXPECT_NE(nullptr, linkC->VisualByIndex(1));
  EXPECT_NE(nullptr, linkC->VisualByIndex(2));
  EXPECT_NE(nullptr, linkC->VisualByIndex(3));
  EXPECT_EQ(nullptr, linkC->VisualByIndex(4));
  EXPECT_TRUE(linkC->VisualNameExists("vP"));
  EXPECT_TRUE(linkC->VisualNameExists("vJ"));
  EXPECT_TRUE(linkC->VisualNameExists("vF3"));
  EXPECT_TRUE(linkC->VisualNameExists("vF4"));

  EXPECT_TRUE(linkP->VisualByName("vP1")->PoseRelativeTo().empty());
  EXPECT_TRUE(linkP->VisualByName("vP2")->PoseRelativeTo().empty());
  EXPECT_EQ("P", linkC->VisualByName("vP")->PoseRelativeTo());
  EXPECT_EQ("J", linkC->VisualByName("vJ")->PoseRelativeTo());
  EXPECT_EQ("F3", linkC->VisualByName("vF3")->PoseRelativeTo());
  EXPECT_EQ("F4", linkC->VisualByName("vF4")->PoseRelativeTo());

  EXPECT_EQ(Pose(0, 0, 10, 0, 0, 0), linkP->VisualByName("vP1")->RawPose());
  EXPECT_EQ(Pose(0, 0, 11, 0, 0, 0), linkP->VisualByName("vP2")->RawPose());
  EXPECT_EQ(Pose(0, 0, 12, 0, 0, 0), linkC->VisualByName("vP")->RawPose());
  EXPECT_EQ(Pose(0, 0, 13, 0, 0, 0), linkC->VisualByName("vJ")->RawPose());
  EXPECT_EQ(Pose(0, 0, 14, 0, 0, 0), linkC->VisualByName("vF3")->RawPose());
  EXPECT_EQ(Pose(0, 0, 15, 0, 0, 0), linkC->VisualByName("vF4")->RawPose());

  // Test resolvePose for each frame with its relative_to value.
  // Numbers should match the raw pose value in the model file.
  Pose pose;
  EXPECT_TRUE(
    linkP->VisualByName("vP1")->SemanticPose().Resolve(pose, "P").empty());
  EXPECT_EQ(Pose(0, 0, 10, 0, 0, 0), pose);
  EXPECT_TRUE(
    linkP->VisualByName("vP2")->SemanticPose().Resolve(pose, "P").empty());
  EXPECT_EQ(Pose(0, 0, 11, 0, 0, 0), pose);
  EXPECT_TRUE(
    linkC->VisualByName("vP")->SemanticPose().Resolve(pose, "P").empty());
  EXPECT_EQ(Pose(0, 0, 12, 0, 0, 0), pose);
  EXPECT_TRUE(
    linkC->VisualByName("vJ")->SemanticPose().Resolve(pose, "J").empty());
  EXPECT_EQ(Pose(0, 0, 13, 0, 0, 0), pose);
  EXPECT_TRUE(
    linkC->VisualByName("vF3")->SemanticPose().Resolve(pose, "F3").empty());
  EXPECT_EQ(Pose(0, 0, 14, 0, 0, 0), pose);
  EXPECT_TRUE(
    linkC->VisualByName("vF4")->SemanticPose().Resolve(pose, "F4").empty());
  EXPECT_EQ(Pose(0, 0, 15, 0, 0, 0), pose);

  // Resolve Visual poses to model frame.
  EXPECT_TRUE(
      model->LinkByName("P")->SemanticPose().Resolve(pose).empty());
  EXPECT_EQ(Pose(1, 0, 0, 0, 0, 0), pose);
  EXPECT_TRUE(
      linkP->VisualByName("vP1")->
        SemanticPose().Resolve(pose, "__model__").empty());
  EXPECT_EQ(Pose(1, 0, 10, 0, 0, 0), pose);
  EXPECT_TRUE(
      linkP->VisualByName("vP2")->
        SemanticPose().Resolve(pose, "__model__").empty());
  EXPECT_EQ(Pose(1, 0, 11, 0, 0, 0), pose);
  EXPECT_TRUE(
      linkC->VisualByName("vP")->
        SemanticPose().Resolve(pose, "__model__").empty());
  EXPECT_EQ(Pose(1, 0, 12, 0, 0, 0), pose);

  EXPECT_TRUE(
      model->JointByName("J")->
        SemanticPose().Resolve(pose, "__model__").empty());
  EXPECT_EQ(Pose(2, 3, 0, 0, 0, 0), pose);
  EXPECT_TRUE(
      linkC->VisualByName("vJ")->
        SemanticPose().Resolve(pose, "__model__").empty());
  EXPECT_EQ(Pose(2, 3, 13, 0, 0, 0), pose);

  EXPECT_TRUE(
      model->FrameByName("F3")->SemanticPose().Resolve(pose).empty());
  EXPECT_EQ(Pose(2, 3, 3, 0, IGN_PI/2, 0), pose);
  EXPECT_TRUE(
      linkC->VisualByName("vF3")->
        SemanticPose().Resolve(pose, "__model__").empty());
  EXPECT_EQ(Pose(16, 3, 3, 0, IGN_PI/2, 0), pose);

  EXPECT_TRUE(
      model->FrameByName("F4")->SemanticPose().Resolve(pose).empty());
  EXPECT_EQ(Pose(6, 3, 3, 0, 0, 0), pose);
  EXPECT_TRUE(
      linkC->VisualByName("vF4")->
        SemanticPose().Resolve(pose, "__model__").empty());
  EXPECT_EQ(Pose(6, 3, 18, 0, 0, 0), pose);

  // Resolve Visual poses relative to the parent link with both API's.
  EXPECT_TRUE(
    linkP->VisualByName("vP1")->SemanticPose().Resolve(pose, "P").empty());
  EXPECT_EQ(Pose(0, 0, 10, 0, 0, 0), pose);
  EXPECT_TRUE(
    linkP->VisualByName("vP1")->SemanticPose().Resolve(pose).empty());
  EXPECT_EQ(Pose(0, 0, 10, 0, 0, 0), pose);

  EXPECT_TRUE(
    linkP->VisualByName("vP2")->SemanticPose().Resolve(pose, "P").empty());
  EXPECT_EQ(Pose(0, 0, 11, 0, 0, 0), pose);
  EXPECT_TRUE(
    linkP->VisualByName("vP2")->SemanticPose().Resolve(pose).empty());
  EXPECT_EQ(Pose(0, 0, 11, 0, 0, 0), pose);

  EXPECT_TRUE(
    linkC->VisualByName("vP")->SemanticPose().Resolve(pose, "C").empty());
  EXPECT_EQ(Pose(-12, 0, -1, 0, -IGN_PI/2, 0), pose);
  EXPECT_TRUE(
    linkC->VisualByName("vP")->SemanticPose().Resolve(pose).empty());
  EXPECT_EQ(Pose(-12, 0, -1, 0, -IGN_PI/2, 0), pose);

  EXPECT_TRUE(
    linkC->VisualByName("vJ")->SemanticPose().Resolve(pose, "C").empty());
  EXPECT_EQ(Pose(-13, 3, 0, 0, -IGN_PI/2, 0), pose);
  EXPECT_TRUE(
    linkC->VisualByName("vJ")->SemanticPose().Resolve(pose).empty());
  EXPECT_EQ(Pose(-13, 3, 0, 0, -IGN_PI/2, 0), pose);

  EXPECT_TRUE(
    linkC->VisualByName("vF3")->SemanticPose().Resolve(pose, "C").empty());
  EXPECT_EQ(Pose(-3, 3, 14, 0, 0, 0), pose);
  EXPECT_TRUE(
    linkC->VisualByName("vF3")->SemanticPose().Resolve(pose).empty());
  EXPECT_EQ(Pose(-3, 3, 14, 0, 0, 0), pose);

  EXPECT_TRUE(
    linkC->VisualByName("vF4")->SemanticPose().Resolve(pose, "C").empty());
  EXPECT_EQ(Pose(-18, 3, 4, 0, -IGN_PI/2, 0), pose);
  EXPECT_TRUE(
    linkC->VisualByName("vF4")->SemanticPose().Resolve(pose).empty());
  EXPECT_EQ(Pose(-18, 3, 4, 0, -IGN_PI/2, 0), pose);
=======
  const sdf::Model *model = root.ModelByIndex(0);
  ASSERT_NE(nullptr, model);

  const sdf::Link *link = model->LinkByIndex(0);
  ASSERT_NE(nullptr, link);

  const sdf::Visual *vis1 = link->VisualByName("sphere_vis_transparency");
  ASSERT_NE(nullptr, vis1);

  EXPECT_FLOAT_EQ(0.22f, vis1->Transparency());
>>>>>>> 976dbbd8
}<|MERGE_RESOLUTION|>--- conflicted
+++ resolved
@@ -178,27 +178,40 @@
       errors[0].Message().find("but a normal_map has not."));
 }
 
-<<<<<<< HEAD
+//////////////////////////////////////////////////
+TEST(DOMVisual, Transparency)
+{
+  const std::string testFile =
+    sdf::filesystem::append(PROJECT_SOURCE_PATH, "test", "sdf",
+        "shapes.sdf");
+
+  // Load the SDF file
+  sdf::Root root;
+  EXPECT_TRUE(root.Load(testFile).empty());
+
+  const sdf::Model *model = root.ModelByIndex(0);
+  ASSERT_NE(nullptr, model);
+
+  const sdf::Link *link = model->LinkByIndex(0);
+  ASSERT_NE(nullptr, link);
+
+  const sdf::Visual *vis1 = link->VisualByName("sphere_vis_transparency");
+  ASSERT_NE(nullptr, vis1);
+
+  EXPECT_FLOAT_EQ(0.22f, vis1->Transparency());
+}
+
 /////////////////////////////////////////////////
 TEST(DOMVisual, LoadModelFramesRelativeToJoint)
 {
   const std::string testFile =
     sdf::filesystem::append(PROJECT_SOURCE_PATH, "test", "sdf",
         "model_frame_relative_to_joint.sdf");
-=======
-//////////////////////////////////////////////////
-TEST(DOMVisual, Transparency)
-{
-  const std::string testFile =
-    sdf::filesystem::append(PROJECT_SOURCE_PATH, "test", "sdf",
-        "shapes.sdf");
->>>>>>> 976dbbd8
 
   // Load the SDF file
   sdf::Root root;
   EXPECT_TRUE(root.Load(testFile).empty());
 
-<<<<<<< HEAD
   using Pose = ignition::math::Pose3d;
 
   // Get the first model
@@ -380,16 +393,4 @@
   EXPECT_TRUE(
     linkC->VisualByName("vF4")->SemanticPose().Resolve(pose).empty());
   EXPECT_EQ(Pose(-18, 3, 4, 0, -IGN_PI/2, 0), pose);
-=======
-  const sdf::Model *model = root.ModelByIndex(0);
-  ASSERT_NE(nullptr, model);
-
-  const sdf::Link *link = model->LinkByIndex(0);
-  ASSERT_NE(nullptr, link);
-
-  const sdf::Visual *vis1 = link->VisualByName("sphere_vis_transparency");
-  ASSERT_NE(nullptr, vis1);
-
-  EXPECT_FLOAT_EQ(0.22f, vis1->Transparency());
->>>>>>> 976dbbd8
 }