/*
 * Copyright 2018 Open Source Robotics Foundation
 *
 * Licensed under the Apache License, Version 2.0 (the "License");
 * you may not use this file except in compliance with the License.
 * You may obtain a copy of the License at
 *
 *     http://www.apache.org/licenses/LICENSE-2.0
 *
 * Unless required by applicable law or agreed to in writing, software
 * distributed under the License is distributed on an "AS IS" BASIS,
 * WITHOUT WARRANTIES OR CONDITIONS OF ANY KIND, either express or implied.
 * See the License for the specific language governing permissions and
 * limitations under the License.
 *
 */

#include <string>
#include <gtest/gtest.h>

#include "sdf/Element.hh"
#include "sdf/Filesystem.hh"
#include "sdf/ForceTorque.hh"
<<<<<<< HEAD
#include "sdf/Frame.hh"
=======
>>>>>>> 251c354b
#include "sdf/Joint.hh"
#include "sdf/JointAxis.hh"
#include "sdf/Link.hh"
#include "sdf/Model.hh"
#include "sdf/Root.hh"
#include "sdf/SDFImpl.hh"
#include "sdf/Sensor.hh"
#include "sdf/Types.hh"
#include "sdf/parser.hh"
#include "test_config.h"

//////////////////////////////////////////////////
TEST(DOMJoint, NotAJoint)
{
  // Create an Element that is not a joint
  sdf::ElementPtr element(new sdf::Element);
  element->SetName("world");
  sdf::Joint joint;
  sdf::Errors errors = joint.Load(element);
  ASSERT_FALSE(errors.empty());
  EXPECT_EQ(errors[0].Code(), sdf::ErrorCode::ELEMENT_INCORRECT_TYPE);
  EXPECT_TRUE(errors[0].Message().find("Attempting to load a Joint") !=
               std::string::npos);
}

//////////////////////////////////////////////////
TEST(DOMJoint, NoName)
{
  // Create a "joint" with no name
  sdf::ElementPtr element(new sdf::Element);
  element->SetName("joint");

  sdf::Joint joint;
  sdf::Errors errors = joint.Load(element);
  ASSERT_FALSE(errors.empty());
  EXPECT_EQ(errors[0].Code(), sdf::ErrorCode::ATTRIBUTE_MISSING);
  EXPECT_TRUE(errors[0].Message().find("joint name is required") !=
               std::string::npos);
}

//////////////////////////////////////////////////
TEST(DOMJoint, DoublePendulum)
{
  const std::string testFile =
    sdf::testing::TestFile("sdf", "double_pendulum.sdf");

  // Load the SDF file
  sdf::Root root;
  EXPECT_TRUE(root.Load(testFile).empty());

  // Get the first model
  const sdf::Model *model = root.Model();
  ASSERT_NE(nullptr, model);

  // The double pendulum should have two joints.
  EXPECT_EQ(2u, model->JointCount());

  // Try to get an invalid joint by name
  EXPECT_TRUE(model->JointByName("invalid_joint") == nullptr);

  // Get the two joints
  const sdf::Joint *upperJoint = model->JointByName("upper_joint");
  ASSERT_NE(nullptr, upperJoint);
  const sdf::Joint *lowerJoint = model->JointByName("lower_joint");
  ASSERT_NE(nullptr, lowerJoint);

  // Check the parent and child link values
  EXPECT_EQ("base", upperJoint->ParentLinkName());
  EXPECT_EQ("upper_link", upperJoint->ChildLinkName());
  EXPECT_EQ("upper_link", lowerJoint->ParentLinkName());
  EXPECT_EQ("lower_link", lowerJoint->ChildLinkName());

  // Check that the pose relative_to values are empty
  EXPECT_TRUE(upperJoint->PoseRelativeTo().empty());
  EXPECT_TRUE(lowerJoint->PoseRelativeTo().empty());

  // The two joinst should not have a second axis.
  EXPECT_TRUE(upperJoint->Axis(1) == nullptr);
  EXPECT_TRUE(upperJoint->Axis(2) == nullptr);
  EXPECT_TRUE(lowerJoint->Axis(1) == nullptr);
  EXPECT_TRUE(lowerJoint->Axis(2) == nullptr);

  // Get the first axis for each joint
  const sdf::JointAxis *upperAxis = upperJoint->Axis(0);
  ASSERT_NE(nullptr, upperAxis);
  const sdf::JointAxis *lowerAxis = upperJoint->Axis(0);
  ASSERT_NE(nullptr, lowerAxis);

  // Check the xyz values for both axis.
  EXPECT_EQ(ignition::math::Vector3d::UnitX, upperAxis->Xyz());
  EXPECT_EQ(ignition::math::Vector3d::UnitX, lowerAxis->Xyz());
}

//////////////////////////////////////////////////
TEST(DOMJoint, Complete)
{
  const std::string testFile =
    sdf::testing::TestFile("sdf", "joint_complete.sdf");

  // Load the SDF file
  sdf::Root root;
  sdf::Errors errors = root.Load(testFile);
  EXPECT_TRUE(errors.empty());

  // Get the first model
  const sdf::Model *model = root.Model();
  ASSERT_NE(nullptr, model);

  std::vector<ignition::math::Pose3d> jointPoses =
  {
    {1, 0, 0, 0, 0, 0},
    {0, 1, 0, 0, 0, 0},
    {0, 0, 1, 0, 0, 0},
    {0, 0, 0, 1, 0, 0},
    {0, 0, 0, 0, 1, 0},
    {0, 0, 0, 0, 0, 1},
    {2, 0, 0, 0, 0, 0},
    {0, 2, 0, 0, 0, 0},
    {0, 0, 2, 0, 0, 0},
  };

  for (size_t i = 0; i < jointPoses.size(); ++i)
  {
    EXPECT_EQ(jointPoses[i], model->JointByIndex(i)->RawPose()) << i;
  }

  // Check thread_pitch for screw joint
  {
    const sdf::Joint *joint = model->JointByName("screw_joint");
    ASSERT_NE(nullptr, joint);
    ASSERT_NE(nullptr, joint->Element());
    EXPECT_DOUBLE_EQ(20, joint->ThreadPitch());
  }
}

/////////////////////////////////////////////////
TEST(DOMJoint, LoadJointParentWorld)
{
  const std::string testFile =
    sdf::testing::TestFile("sdf", "joint_parent_world.sdf");

  // Load the SDF file
  sdf::Root root;
  EXPECT_TRUE(root.Load(testFile).empty());

  using Pose = ignition::math::Pose3d;

  // Get the first model
  const sdf::Model *model = root.Model();
  ASSERT_NE(nullptr, model);
  EXPECT_EQ("joint_parent_world", model->Name());
  EXPECT_EQ(1u, model->LinkCount());
  EXPECT_NE(nullptr, model->LinkByIndex(0));
  EXPECT_EQ(nullptr, model->LinkByIndex(1));
  EXPECT_EQ(Pose(0, 0, 0, 0, 0, 0), model->RawPose());
  EXPECT_EQ("", model->PoseRelativeTo());

  ASSERT_TRUE(model->LinkNameExists("link"));
  EXPECT_TRUE(model->LinkByName("link")->PoseRelativeTo().empty());

  EXPECT_EQ(Pose(0, 0, 1, 0, 0, 0), model->LinkByName("link")->RawPose());

  EXPECT_TRUE(model->CanonicalLinkName().empty());

  EXPECT_EQ(1u, model->JointCount());
  EXPECT_NE(nullptr, model->JointByIndex(0));
  EXPECT_EQ(nullptr, model->JointByIndex(1));
  ASSERT_TRUE(model->JointNameExists("joint"));
  EXPECT_EQ("link", model->JointByName("joint")->ChildLinkName());
  EXPECT_EQ("world", model->JointByName("joint")->ParentLinkName());
  std::string resolvedLinkName;
  EXPECT_TRUE(
    model->JointByName("joint")->ResolveChildLink(resolvedLinkName).empty());
  EXPECT_EQ("link", resolvedLinkName);
  EXPECT_TRUE(
    model->JointByName("joint")->ResolveParentLink(resolvedLinkName).empty());
  EXPECT_EQ("world", resolvedLinkName);

  EXPECT_EQ(Pose(0, 0, 3, 0, 0, 0), model->JointByName("joint")->RawPose());
  EXPECT_TRUE(model->JointByName("joint")->PoseRelativeTo().empty());

  EXPECT_EQ(0u, model->FrameCount());
  EXPECT_EQ(nullptr, model->FrameByIndex(0));
}

/////////////////////////////////////////////////
TEST(DOMJoint, LoadInvalidJointChildWorld)
{
  const std::string testFile =
    sdf::testing::TestFile("sdf", "joint_child_world.sdf");

  // Load the SDF file
  sdf::Root root;
  auto errors = root.Load(testFile);
  for (auto e : errors)
    std::cout << e << std::endl;
  ASSERT_EQ(10u, errors.size());
  EXPECT_EQ(errors[0].Code(), sdf::ErrorCode::JOINT_CHILD_LINK_INVALID);
  EXPECT_NE(std::string::npos,
    errors[0].Message().find(
      "Joint with name[joint] specified invalid child link [world]"));
  EXPECT_EQ(errors[1].Code(), sdf::ErrorCode::JOINT_CHILD_LINK_INVALID);
  EXPECT_NE(std::string::npos,
    errors[1].Message().find(
      "Child frame with name[world] specified by joint with name[joint] "
      "not found in model with name[joint_child_world]"));
}

/////////////////////////////////////////////////
TEST(DOMJoint, LoadJointParentFrame)
{
  const std::string testFile =
    sdf::testing::TestFile("sdf", "joint_parent_frame.sdf");

  // Load the SDF file
  sdf::Root root;
  EXPECT_TRUE(root.Load(testFile).empty());

  using Pose = ignition::math::Pose3d;

  // Get the first model
  const sdf::Model *model = root.Model();
  ASSERT_NE(nullptr, model);
  EXPECT_EQ("joint_parent_frame", model->Name());
  EXPECT_EQ(2u, model->LinkCount());
  EXPECT_NE(nullptr, model->LinkByIndex(0));
  EXPECT_NE(nullptr, model->LinkByIndex(1));
  EXPECT_EQ(nullptr, model->LinkByIndex(2));
  EXPECT_EQ(Pose(0, 0, 0, 0, 0, 0), model->RawPose());
  EXPECT_EQ("", model->PoseRelativeTo());

  ASSERT_TRUE(model->LinkNameExists("parent_link"));
  ASSERT_TRUE(model->LinkNameExists("child_link"));
  EXPECT_TRUE(model->LinkByName("parent_link")->PoseRelativeTo().empty());
  EXPECT_TRUE(model->LinkByName("child_link")->PoseRelativeTo().empty());

  EXPECT_EQ(Pose(0, 0, 1, 0, 0, 0),
            model->LinkByName("parent_link")->RawPose());
  EXPECT_EQ(Pose(0, 0, 10, 0, 0, 0),
            model->LinkByName("child_link")->RawPose());

  EXPECT_TRUE(model->CanonicalLinkName().empty());

  EXPECT_EQ(1u, model->JointCount());
  EXPECT_NE(nullptr, model->JointByIndex(0));
  EXPECT_EQ(nullptr, model->JointByIndex(1));
  ASSERT_TRUE(model->JointNameExists("joint"));
  EXPECT_EQ("child_link", model->JointByName("joint")->ChildLinkName());
  EXPECT_EQ("parent_frame", model->JointByName("joint")->ParentLinkName());

  std::string resolvedLinkName;
  EXPECT_TRUE(
    model->JointByName("joint")->ResolveChildLink(resolvedLinkName).empty());
  EXPECT_EQ("child_link", resolvedLinkName);
  EXPECT_TRUE(
    model->JointByName("joint")->ResolveParentLink(resolvedLinkName).empty());
  EXPECT_EQ("parent_link", resolvedLinkName);

  EXPECT_TRUE(model->JointByName("joint")->PoseRelativeTo().empty());
  EXPECT_EQ(Pose(0, 1, 0, 0, 0, 0), model->JointByName("joint")->RawPose());

  EXPECT_EQ(1u, model->FrameCount());
  EXPECT_NE(nullptr, model->FrameByIndex(0));
  EXPECT_EQ(nullptr, model->FrameByIndex(1));

  ASSERT_TRUE(model->FrameNameExists("parent_frame"));

  EXPECT_EQ(Pose(1, 0, 0, 0, 0, 0),
            model->FrameByName("parent_frame")->RawPose());

  // Test ResolveFrame to get each link, joint and frame pose in model frame.
  Pose pose;
  EXPECT_TRUE(
    model->LinkByName("parent_link")->
      SemanticPose().Resolve(pose, "__model__").empty());
  EXPECT_EQ(Pose(0, 0, 1, 0, 0, 0), pose);
  EXPECT_TRUE(
    model->LinkByName("child_link")->
      SemanticPose().Resolve(pose, "__model__").empty());
  EXPECT_EQ(Pose(0, 0, 10, 0, 0, 0), pose);
  EXPECT_TRUE(
    model->JointByName("joint")->
      SemanticPose().Resolve(pose, "__model__").empty());
  EXPECT_EQ(Pose(0, 1, 10, 0, 0, 0), pose);
  EXPECT_TRUE(
    model->FrameByName("parent_frame")->
      SemanticPose().Resolve(pose, "__model__").empty());
  EXPECT_EQ(Pose(1, 0, 1, 0, 0, 0), pose);

  // joint frame relative to parent and child links
  EXPECT_TRUE(
    model->JointByName("joint")->
      SemanticPose().Resolve(pose, "child_link").empty());
  EXPECT_EQ(Pose(0, 1, 0, 0, 0, 0), pose);
  EXPECT_TRUE(
    model->JointByName("joint")->
      SemanticPose().Resolve(pose, "parent_link").empty());
  EXPECT_EQ(Pose(0, 1, 9, 0, 0, 0), pose);
}

/////////////////////////////////////////////////
TEST(DOMJoint, LoadJointChildFrame)
{
  const std::string testFile =
    sdf::testing::TestFile("sdf", "joint_child_frame.sdf");

  // Load the SDF file
  sdf::Root root;
  EXPECT_TRUE(root.Load(testFile).empty());

  using Pose = ignition::math::Pose3d;

  // Get the first model
  const sdf::Model *model = root.Model();
  ASSERT_NE(nullptr, model);
  EXPECT_EQ("joint_child_frame", model->Name());
  EXPECT_EQ(2u, model->LinkCount());
  EXPECT_NE(nullptr, model->LinkByIndex(0));
  EXPECT_NE(nullptr, model->LinkByIndex(1));
  EXPECT_EQ(nullptr, model->LinkByIndex(2));
  EXPECT_EQ(Pose(0, 0, 0, 0, 0, 0), model->RawPose());
  EXPECT_EQ("", model->PoseRelativeTo());

  ASSERT_TRUE(model->LinkNameExists("parent_link"));
  ASSERT_TRUE(model->LinkNameExists("child_link"));
  EXPECT_TRUE(model->LinkByName("parent_link")->PoseRelativeTo().empty());
  EXPECT_TRUE(model->LinkByName("child_link")->PoseRelativeTo().empty());

  EXPECT_EQ(Pose(0, 0, 1, 0, 0, 0),
            model->LinkByName("parent_link")->RawPose());
  EXPECT_EQ(Pose(0, 0, 10, 0, 0, 0),
            model->LinkByName("child_link")->RawPose());

  EXPECT_TRUE(model->CanonicalLinkName().empty());

  EXPECT_EQ(1u, model->JointCount());
  EXPECT_NE(nullptr, model->JointByIndex(0));
  EXPECT_EQ(nullptr, model->JointByIndex(1));
  ASSERT_TRUE(model->JointNameExists("joint"));
  EXPECT_EQ("child_frame", model->JointByName("joint")->ChildLinkName());
  EXPECT_EQ("parent_link", model->JointByName("joint")->ParentLinkName());

  std::string resolvedLinkName;
  EXPECT_TRUE(
    model->JointByName("joint")->ResolveChildLink(resolvedLinkName).empty());
  EXPECT_EQ("child_link", resolvedLinkName);
  EXPECT_TRUE(
    model->JointByName("joint")->ResolveParentLink(resolvedLinkName).empty());
  EXPECT_EQ("parent_link", resolvedLinkName);

  EXPECT_TRUE(model->JointByName("joint")->PoseRelativeTo().empty());
  EXPECT_EQ(Pose(0, 1, 0, 0, 0, 0), model->JointByName("joint")->RawPose());

  EXPECT_EQ(1u, model->FrameCount());
  EXPECT_NE(nullptr, model->FrameByIndex(0));
  EXPECT_EQ(nullptr, model->FrameByIndex(1));

  ASSERT_TRUE(model->FrameNameExists("child_frame"));

  EXPECT_EQ(Pose(1, 0, 0, 0, 0, 0),
            model->FrameByName("child_frame")->RawPose());

  // Test ResolveFrame to get each link, joint and frame pose in model frame.
  Pose pose;
  EXPECT_TRUE(
    model->LinkByName("parent_link")->
      SemanticPose().Resolve(pose, "__model__").empty());
  EXPECT_EQ(Pose(0, 0, 1, 0, 0, 0), pose);
  EXPECT_TRUE(
    model->LinkByName("child_link")->
      SemanticPose().Resolve(pose, "__model__").empty());
  EXPECT_EQ(Pose(0, 0, 10, 0, 0, 0), pose);
  EXPECT_TRUE(
    model->JointByName("joint")->
      SemanticPose().Resolve(pose, "__model__").empty());
  EXPECT_EQ(Pose(1, 1, 10, 0, 0, 0), pose);
  EXPECT_TRUE(
    model->FrameByName("child_frame")->
      SemanticPose().Resolve(pose, "__model__").empty());
  EXPECT_EQ(Pose(1, 0, 10, 0, 0, 0), pose);

  // joint frame relative to parent and child links
  EXPECT_TRUE(
    model->JointByName("joint")->
      SemanticPose().Resolve(pose, "child_link").empty());
  EXPECT_EQ(Pose(1, 1, 0, 0, 0, 0), pose);
  EXPECT_TRUE(
    model->JointByName("joint")->
      SemanticPose().Resolve(pose, "parent_link").empty());
  EXPECT_EQ(Pose(1, 1, 9, 0, 0, 0), pose);
}

/////////////////////////////////////////////////
TEST(DOMJoint, LoadJointPoseRelativeTo)
{
  const std::string testFile =
    sdf::testing::TestFile("sdf", "model_joint_relative_to.sdf");

  // Load the SDF file
  sdf::Root root;
  EXPECT_TRUE(root.Load(testFile).empty());

  using Pose = ignition::math::Pose3d;

  // Get the first model
  const sdf::Model *model = root.Model();
  ASSERT_NE(nullptr, model);
  EXPECT_EQ("model_joint_relative_to", model->Name());
  EXPECT_EQ(4u, model->LinkCount());
  EXPECT_NE(nullptr, model->LinkByIndex(0));
  EXPECT_NE(nullptr, model->LinkByIndex(1));
  EXPECT_NE(nullptr, model->LinkByIndex(2));
  EXPECT_NE(nullptr, model->LinkByIndex(3));
  EXPECT_EQ(nullptr, model->LinkByIndex(4));
  EXPECT_EQ(Pose(0, 0, 0, 0, 0, 0), model->RawPose());
  EXPECT_EQ("", model->PoseRelativeTo());

  ASSERT_TRUE(model->LinkNameExists("P1"));
  ASSERT_TRUE(model->LinkNameExists("P2"));
  ASSERT_TRUE(model->LinkNameExists("C1"));
  ASSERT_TRUE(model->LinkNameExists("C2"));
  EXPECT_TRUE(model->LinkByName("P1")->PoseRelativeTo().empty());
  EXPECT_TRUE(model->LinkByName("P2")->PoseRelativeTo().empty());
  EXPECT_TRUE(model->LinkByName("C1")->PoseRelativeTo().empty());
  EXPECT_EQ("J2", model->LinkByName("C2")->PoseRelativeTo());

  EXPECT_EQ(Pose(1, 0, 0, 0, IGN_PI/2, 0), model->LinkByName("P1")->RawPose());
  EXPECT_EQ(Pose(2, 0, 0, 0, -IGN_PI/2, 0), model->LinkByName("C1")->RawPose());
  EXPECT_EQ(Pose(3, 0, 0, 0, IGN_PI/2, 0), model->LinkByName("P2")->RawPose());
  EXPECT_EQ(Pose(4, 0, 0, 0, 0, 0), model->LinkByName("C2")->RawPose());

  EXPECT_TRUE(model->CanonicalLinkName().empty());

  EXPECT_EQ(2u, model->JointCount());
  EXPECT_NE(nullptr, model->JointByIndex(0));
  EXPECT_NE(nullptr, model->JointByIndex(1));
  EXPECT_EQ(nullptr, model->JointByIndex(2));
  ASSERT_TRUE(model->JointNameExists("J1"));
  ASSERT_TRUE(model->JointNameExists("J2"));
  EXPECT_TRUE(model->JointByName("J1")->PoseRelativeTo().empty());
  EXPECT_EQ("P2", model->JointByName("J2")->PoseRelativeTo());

  EXPECT_EQ(Pose(0, 0, 1, 0, 0, 0), model->JointByName("J1")->RawPose());
  EXPECT_EQ(Pose(0, 0, 2, 0, 0, 0), model->JointByName("J2")->RawPose());

  // Test ResolveFrame to get each link and joint pose in the model frame.
  Pose pose;
  EXPECT_TRUE(
    model->LinkByName("P1")->
      SemanticPose().Resolve(pose, "__model__").empty());
  EXPECT_EQ(Pose(1, 0, 0, 0, IGN_PI/2, 0), pose);
  EXPECT_TRUE(
    model->LinkByName("C1")->
      SemanticPose().Resolve(pose, "__model__").empty());
  EXPECT_EQ(Pose(2, 0, 0, 0, -IGN_PI/2, 0), pose);
  EXPECT_TRUE(
    model->JointByName("J1")->
      SemanticPose().Resolve(pose, "__model__").empty());
  EXPECT_EQ(Pose(1, 0, 0, 0, -IGN_PI/2, 0), pose);

  EXPECT_TRUE(
    model->LinkByName("P2")->
      SemanticPose().Resolve(pose, "__model__").empty());
  EXPECT_EQ(Pose(3, 0, 0, 0, IGN_PI/2, 0), pose);
  EXPECT_TRUE(
    model->JointByName("J2")->
      SemanticPose().Resolve(pose, "__model__").empty());
  EXPECT_EQ(Pose(5, 0, 0, 0, IGN_PI/2, 0), pose);
  EXPECT_TRUE(
    model->LinkByName("C2")->
      SemanticPose().Resolve(pose, "__model__").empty());
  EXPECT_EQ(Pose(5, 0, -4, 0, IGN_PI/2, 0), pose);

  // resolve pose of J1 relative to C1, J2 relative to P2
  // these should match the numbers in the model file
  EXPECT_TRUE(
    model->JointByName("J1")->SemanticPose().Resolve(pose, "C1").empty());
  EXPECT_EQ(Pose(0, 0, 1, 0, 0, 0), pose);
  EXPECT_TRUE(
    model->JointByName("J2")->SemanticPose().Resolve(pose, "P2").empty());
  EXPECT_EQ(Pose(0, 0, 2, 0, 0, 0), pose);

  EXPECT_EQ(0u, model->FrameCount());
  EXPECT_EQ(nullptr, model->FrameByIndex(0));
}

/////////////////////////////////////////////////
TEST(DOMJoint, LoadInvalidJointPoseRelativeTo)
{
  const std::string testFile =
    sdf::testing::TestFile("sdf",
        "model_invalid_joint_relative_to.sdf");

  // Load the SDF file
  sdf::Root root;
  auto errors = root.Load(testFile);
  for (auto e : errors)
    std::cout << e << std::endl;
  EXPECT_FALSE(errors.empty());
  EXPECT_EQ(5u, errors.size());
  EXPECT_EQ(errors[0].Code(), sdf::ErrorCode::POSE_RELATIVE_TO_CYCLE);
  EXPECT_NE(std::string::npos,
    errors[0].Message().find(
      "relative_to name[Jcycle] is identical to joint name[Jcycle], causing "
      "a graph cycle"));
  EXPECT_EQ(errors[1].Code(), sdf::ErrorCode::POSE_RELATIVE_TO_INVALID);
  EXPECT_NE(std::string::npos,
    errors[1].Message().find(
      "relative_to name[A] specified by joint with name[J] does not match a "
      "nested model, link, joint, or frame name in model"));
  // errors[2]
  // errors[3]
  // errors[4]
}

/////////////////////////////////////////////////
TEST(DOMJoint, LoadInvalidChild)
{
  const std::string testFile =
    sdf::testing::TestFile("sdf", "joint_invalid_child.sdf");

  // Load the SDF file
  sdf::Root root;
  auto errors = root.Load(testFile);
  for (auto e : errors)
    std::cout << e << std::endl;
  EXPECT_FALSE(errors.empty());
  EXPECT_EQ(8u, errors.size());
  EXPECT_EQ(errors[0].Code(), sdf::ErrorCode::JOINT_CHILD_LINK_INVALID);
  EXPECT_NE(std::string::npos,
    errors[0].Message().find(
      "Child frame with name[invalid] specified by joint with name[joint] not "
      "found"));
  EXPECT_EQ(errors[1].Code(), sdf::ErrorCode::FRAME_ATTACHED_TO_GRAPH_ERROR);
  EXPECT_NE(std::string::npos,
      errors[1].Message().find("FrameAttachedToGraph error, Non-LINK vertex "
                               "with name [joint_invalid_child::joint] is "
                               "disconnected"));
  // errors[2]
  // errors[3]
  // errors[4]
  // errors[5]
  // errors[6]
  // errors[7]
}

/////////////////////////////////////////////////
TEST(DOMJoint, LoadLinkJointSameName17Invalid)
{
  const std::string testFile =
    sdf::testing::TestFile("sdf",
        "model_link_joint_same_name.sdf");

  // Read with sdf::readFile, which converts from 1.6 to latest
  sdf::SDFPtr sdf(new sdf::SDF());
  sdf::init(sdf);
  sdf::readFile(testFile, sdf);

  // Load the SDF file from the converted string and expect errors
  sdf::Root root;
  auto errors = root.LoadSdfString(sdf->Root()->ToString(""));
  for (auto e : errors)
    std::cout << e << std::endl;
  EXPECT_FALSE(errors.empty());
  EXPECT_EQ(9u, errors.size());
  EXPECT_EQ(errors[0].Code(), sdf::ErrorCode::DUPLICATE_NAME);
  EXPECT_NE(std::string::npos,
    errors[0].Message().find(
      "Joint with non-unique name [attachment] detected in model with name "
      "[link_joint_same_name]."));
  EXPECT_EQ(errors[3].Code(), sdf::ErrorCode::DUPLICATE_NAME);
  EXPECT_NE(std::string::npos,
    errors[3].Message().find(
      "Joint with non-unique name [attachment] detected in model with name "
      "[link_joint_same_name]."));
}

/////////////////////////////////////////////////
TEST(DOMJoint, LoadLinkJointSameName16Valid)
{
  const std::string testFile =
    sdf::testing::TestFile("sdf", "model_link_joint_same_name.sdf");

  // Load the SDF file
  sdf::Root root;
  auto errors = root.Load(testFile);
  for (auto e : errors)
    std::cout << e << std::endl;
  EXPECT_TRUE(errors.empty());

  using Pose = ignition::math::Pose3d;

  // Get the first model
  const sdf::Model *model = root.Model();
  ASSERT_NE(nullptr, model);
  EXPECT_EQ("link_joint_same_name", model->Name());
  EXPECT_EQ(2u, model->LinkCount());
  EXPECT_NE(nullptr, model->LinkByIndex(0));
  EXPECT_NE(nullptr, model->LinkByIndex(1));
  EXPECT_EQ(nullptr, model->LinkByIndex(2));
  EXPECT_EQ(Pose(0, 0, 0, 0, 0, 0), model->RawPose());
  EXPECT_EQ("", model->PoseRelativeTo());

  ASSERT_TRUE(model->LinkNameExists("base"));
  ASSERT_TRUE(model->LinkNameExists("attachment"));
  EXPECT_TRUE(model->LinkByName("base")->PoseRelativeTo().empty());
  EXPECT_TRUE(model->LinkByName("attachment")->PoseRelativeTo().empty());

  EXPECT_EQ(Pose(1, 0, 0, 0, 0, 0), model->LinkByName("base")->RawPose());
  EXPECT_EQ(Pose(0, 2, 0, 0, 0, 0), model->LinkByName("attachment")->RawPose());

  EXPECT_TRUE(model->CanonicalLinkName().empty());

  EXPECT_EQ(1u, model->JointCount());
  EXPECT_NE(nullptr, model->JointByIndex(0));
  EXPECT_EQ(nullptr, model->JointByIndex(1));
  // attachment joint name should be changed
  EXPECT_FALSE(model->JointNameExists("attachment"));
  ASSERT_TRUE(model->JointNameExists("attachment_joint"));
  EXPECT_TRUE(model->JointByName("attachment_joint")->PoseRelativeTo().empty());

  EXPECT_EQ(Pose(0, 0, 3, 0, 0, 0),
      model->JointByName("attachment_joint")->RawPose());

  // Test ResolveFrame to get each link and joint pose in the model frame.
  Pose pose;
  EXPECT_TRUE(
    model->LinkByName("base")->
      SemanticPose().Resolve(pose, "__model__").empty());
  EXPECT_EQ(Pose(1, 0, 0, 0, 0, 0), pose);
  EXPECT_TRUE(
    model->LinkByName("attachment")->
      SemanticPose().Resolve(pose, "__model__").empty());
  EXPECT_EQ(Pose(0, 2, 0, 0, 0, 0), pose);
  EXPECT_TRUE(
    model->JointByName("attachment_joint")->
      SemanticPose().Resolve(pose, "__model__").empty());
  EXPECT_EQ(Pose(0, 2, 3, 0, 0, 0), pose);

  // Resolve poses relative to different frames
  EXPECT_TRUE(
    model->LinkByName("attachment")->
      SemanticPose().Resolve(pose, "base").empty());
  EXPECT_EQ(Pose(-1, 2, 0, 0, 0, 0), pose);
  EXPECT_TRUE(
    model->JointByName("attachment_joint")->
      SemanticPose().Resolve(pose, "base").empty());
  EXPECT_EQ(Pose(-1, 2, 3, 0, 0, 0), pose);

  EXPECT_TRUE(
    model->JointByName("attachment_joint")->
      SemanticPose().Resolve(pose, "attachment").empty());
  EXPECT_EQ(Pose(0, 0, 3, 0, 0, 0), pose);
}

/////////////////////////////////////////////////
TEST(DOMJoint, LoadURDFJointPoseRelativeTo)
{
  const std::string testFile =
    sdf::testing::TestFile("integration", "provide_feedback.urdf");

  // Load the SDF file
  sdf::Root root;
  auto errors = root.Load(testFile);
  for (auto e : errors)
    std::cout << e << std::endl;
  EXPECT_TRUE(errors.empty());

  using Pose = ignition::math::Pose3d;
  using Vector3 = ignition::math::Vector3d;

  // Get the first model
  const sdf::Model *model = root.Model();
  ASSERT_NE(nullptr, model);
  EXPECT_EQ("provide_feedback_test", model->Name());
  EXPECT_EQ(3u, model->LinkCount());
  EXPECT_NE(nullptr, model->LinkByIndex(0));
  EXPECT_NE(nullptr, model->LinkByIndex(1));
  EXPECT_NE(nullptr, model->LinkByIndex(2));
  EXPECT_EQ(nullptr, model->LinkByIndex(3));

  ASSERT_TRUE(model->LinkNameExists("link0"));
  ASSERT_TRUE(model->LinkNameExists("link1"));
  ASSERT_TRUE(model->LinkNameExists("link2"));

  EXPECT_TRUE(model->CanonicalLinkName().empty());

  EXPECT_EQ(3u, model->JointCount());
  EXPECT_NE(nullptr, model->JointByIndex(0));
  EXPECT_NE(nullptr, model->JointByIndex(1));
  EXPECT_NE(nullptr, model->JointByIndex(2));
  EXPECT_EQ(nullptr, model->JointByIndex(3));
  ASSERT_TRUE(model->JointNameExists("jointw0"));
  ASSERT_TRUE(model->JointNameExists("joint01"));
  ASSERT_TRUE(model->JointNameExists("joint12"));

  // Confirm each link's pose relative to parent joint is identity
  Pose pose;
  EXPECT_TRUE(
    model->LinkByName("link0")->
      SemanticPose().Resolve(pose, "jointw0").empty());
  EXPECT_EQ(Pose::Zero, pose);
  EXPECT_TRUE(
    model->LinkByName("link1")->
      SemanticPose().Resolve(pose, "joint01").empty());
  EXPECT_EQ(Pose::Zero, pose);
  EXPECT_TRUE(
    model->LinkByName("link2")->
      SemanticPose().Resolve(pose, "joint12").empty());
  EXPECT_EQ(Pose::Zero, pose);

  // Confirm joint pose relative to parent link matches origin tag
  EXPECT_TRUE(
    model->JointByName("jointw0")->
      SemanticPose().Resolve(pose, "__model__").empty());
  EXPECT_EQ(Pose(0, 0, 1.0, 0, 0, 1.57079632679), pose);
  EXPECT_TRUE(
    model->JointByName("joint01")->
      SemanticPose().Resolve(pose, "link0").empty());
  EXPECT_EQ(Pose(0, 0, -1.0, 0, 0, 1.57079632679), pose);
  EXPECT_TRUE(
    model->JointByName("joint12")->
      SemanticPose().Resolve(pose, "link1").empty());
  EXPECT_EQ(Pose(0, -3.0, 0, -1.57079632679, 0, -1.57079632679), pose);

  // Confirm joint axis relative to joint frame matches //axis/@xyz
  Vector3 vec3;
  EXPECT_TRUE(
    model->JointByName("jointw0")->Axis()->ResolveXyz(vec3, "jointw0").empty());
  EXPECT_EQ(Vector3(1.0, 0, 0), vec3);
  EXPECT_TRUE(
    model->JointByName("joint01")->Axis()->ResolveXyz(vec3, "joint01").empty());
  EXPECT_EQ(Vector3(1.0, 0, 0), vec3);
  EXPECT_TRUE(
    model->JointByName("joint12")->Axis()->ResolveXyz(vec3, "joint12").empty());
  EXPECT_EQ(Vector3(0, 1.0, 0), vec3);
}

<<<<<<< HEAD
/////////////////////////////////////////////////
TEST(DOMJoint, LoadJointNestedParentChild)
{
  const std::string testFile =
    sdf::testing::TestFile("sdf", "joint_nested_parent_child.sdf");

  // Load the SDF file
  sdf::Root root;
  auto errors = root.Load(testFile);
  EXPECT_TRUE(errors.empty()) << errors;

  using Pose = ignition::math::Pose3d;

  // Get the first model
  const sdf::Model *model = root.Model();
  ASSERT_NE(nullptr, model);

  {
    const sdf::Joint *j1 = model->JointByName("J1");
    ASSERT_NE(nullptr, j1);
    EXPECT_EQ("M1::L1", j1->ParentLinkName());
    EXPECT_EQ("L1", j1->ChildLinkName());

    std::string resolvedLinkName;
    EXPECT_TRUE(j1->ResolveParentLink(resolvedLinkName).empty());
    EXPECT_EQ("M1::L1", resolvedLinkName);
    EXPECT_TRUE(j1->ResolveChildLink(resolvedLinkName).empty());
    EXPECT_EQ("L1", resolvedLinkName);

    Pose pose;
    EXPECT_TRUE(j1->SemanticPose().Resolve(pose, "__model__").empty());
    EXPECT_EQ(Pose(0, 0, 9, 0, IGN_PI_2, 0), pose);
  }
  {
    const sdf::Joint *j2 = model->JointByName("J2");
    ASSERT_NE(nullptr, j2);
    EXPECT_EQ("F1", j2->ParentLinkName());
    EXPECT_EQ("L1", j2->ChildLinkName());

    std::string resolvedLinkName;
    EXPECT_TRUE(j2->ResolveParentLink(resolvedLinkName).empty());
    EXPECT_EQ("M1::L1", resolvedLinkName);
    EXPECT_TRUE(j2->ResolveChildLink(resolvedLinkName).empty());
    EXPECT_EQ("L1", resolvedLinkName);

    Pose pose;
    EXPECT_TRUE(j2->SemanticPose().Resolve(pose, "__model__").empty());
    EXPECT_EQ(Pose(0, 1, 10, 0, IGN_PI_2, 0), pose);
  }
  {
    const sdf::Joint *j3 = model->JointByName("J3");
    ASSERT_NE(nullptr, j3);
    EXPECT_EQ("L1", j3->ParentLinkName());
    EXPECT_EQ("M1::L2", j3->ChildLinkName());

    std::string resolvedLinkName;
    EXPECT_TRUE(j3->ResolveParentLink(resolvedLinkName).empty());
    EXPECT_EQ("L1", resolvedLinkName);
    EXPECT_TRUE(j3->ResolveChildLink(resolvedLinkName).empty());
    EXPECT_EQ("M1::L2", resolvedLinkName);

    Pose pose;
    EXPECT_TRUE(j3->SemanticPose().Resolve(pose, "__model__").empty());
    EXPECT_EQ(Pose(1, 1, 1, 0, 0, 0), pose);
  }
  {
    const sdf::Joint *j4 = model->JointByName("J4");
    ASSERT_NE(nullptr, j4);
    EXPECT_EQ("L1", j4->ParentLinkName());
    EXPECT_EQ("M1::F1", j4->ChildLinkName());

    std::string resolvedLinkName;
    EXPECT_TRUE(j4->ResolveParentLink(resolvedLinkName).empty());
    EXPECT_EQ("L1", resolvedLinkName);
    EXPECT_TRUE(j4->ResolveChildLink(resolvedLinkName).empty());
    EXPECT_EQ("M1::L1", resolvedLinkName);

    Pose pose;
    EXPECT_TRUE(j4->SemanticPose().Resolve(pose, "__model__").empty());
    EXPECT_EQ(Pose(1, 0, 1, 0, 0, 0), pose);
  }
  {
    const sdf::Joint *j5 = model->JointByName("J5");
    ASSERT_NE(nullptr, j5);
    EXPECT_EQ("L1", j5->ParentLinkName());
    EXPECT_EQ("M1::M2", j5->ChildLinkName());

    std::string resolvedLinkName;
    EXPECT_TRUE(j5->ResolveParentLink(resolvedLinkName).empty());
    EXPECT_EQ("L1", resolvedLinkName);
    EXPECT_TRUE(j5->ResolveChildLink(resolvedLinkName).empty());
    EXPECT_EQ("M1::M2::L1", resolvedLinkName);

    Pose pose;
    EXPECT_TRUE(j5->SemanticPose().Resolve(pose, "__model__").empty());
    EXPECT_EQ(Pose(0, -1, 1, IGN_PI_2, 0, 0), pose);
  }
}


=======
>>>>>>> 251c354b
//////////////////////////////////////////////////
TEST(DOMJoint, Sensors)
{
  const std::string testFile =
      sdf::testing::TestFile("sdf", "joint_sensors.sdf");

  // Load the SDF file
  sdf::Root root;
  auto errors = root.Load(testFile);
<<<<<<< HEAD
  EXPECT_TRUE(errors.empty()) << errors;

  // Get the first model
  const sdf::Model *model = root.Model();
=======
  EXPECT_TRUE(errors.empty());
  for (const auto &err : errors)
  {
    std::cout << err << std::endl;
  }

  // Get the first model
  const sdf::Model *model = root.ModelByIndex(0);
>>>>>>> 251c354b
  ASSERT_NE(nullptr, model);
  EXPECT_EQ("model", model->Name());

  // Get the first joint
  const sdf::Joint *joint = model->JointByIndex(0);
  ASSERT_NE(nullptr, joint);
  EXPECT_EQ("joint", joint->Name());
  EXPECT_EQ(1u, joint->SensorCount());

  ignition::math::Pose3d pose;

  // Get the force_torque sensor
  const sdf::Sensor *forceTorqueSensor =
    joint->SensorByName("force_torque_sensor");
  ASSERT_NE(nullptr, forceTorqueSensor);
  EXPECT_EQ("force_torque_sensor", forceTorqueSensor->Name());
  EXPECT_EQ(sdf::SensorType::FORCE_TORQUE, forceTorqueSensor->Type());
  EXPECT_EQ(ignition::math::Pose3d(10, 11, 12, 0, 0, 0),
      forceTorqueSensor->RawPose());
<<<<<<< HEAD
  auto forceTorqueSensorConfig = forceTorqueSensor->ForceTorqueSensor();
  ASSERT_NE(nullptr, forceTorqueSensorConfig);
  EXPECT_EQ(sdf::ForceTorqueFrame::PARENT, forceTorqueSensorConfig->Frame());
  EXPECT_EQ(sdf::ForceTorqueMeasureDirection::PARENT_TO_CHILD,
      forceTorqueSensorConfig->MeasureDirection());
=======
  auto forceTorqueSensorObj = forceTorqueSensor->ForceTorqueSensor();
  ASSERT_NE(nullptr, forceTorqueSensorObj);
  EXPECT_EQ(sdf::ForceTorqueFrame::PARENT, forceTorqueSensorObj->Frame());
  EXPECT_EQ(sdf::ForceTorqueMeasureDirection::PARENT_TO_CHILD,
      forceTorqueSensorObj->MeasureDirection());

  EXPECT_DOUBLE_EQ(0.0, forceTorqueSensorObj->ForceXNoise().Mean());
  EXPECT_DOUBLE_EQ(0.1, forceTorqueSensorObj->ForceXNoise().StdDev());
  EXPECT_DOUBLE_EQ(1.0, forceTorqueSensorObj->ForceYNoise().Mean());
  EXPECT_DOUBLE_EQ(1.1, forceTorqueSensorObj->ForceYNoise().StdDev());
  EXPECT_DOUBLE_EQ(2.0, forceTorqueSensorObj->ForceZNoise().Mean());
  EXPECT_DOUBLE_EQ(2.1, forceTorqueSensorObj->ForceZNoise().StdDev());

  EXPECT_DOUBLE_EQ(3.0, forceTorqueSensorObj->TorqueXNoise().Mean());
  EXPECT_DOUBLE_EQ(3.1, forceTorqueSensorObj->TorqueXNoise().StdDev());
  EXPECT_DOUBLE_EQ(4.0, forceTorqueSensorObj->TorqueYNoise().Mean());
  EXPECT_DOUBLE_EQ(4.1, forceTorqueSensorObj->TorqueYNoise().StdDev());
  EXPECT_DOUBLE_EQ(5.0, forceTorqueSensorObj->TorqueZNoise().Mean());
  EXPECT_DOUBLE_EQ(5.1, forceTorqueSensorObj->TorqueZNoise().StdDev());

>>>>>>> 251c354b
}<|MERGE_RESOLUTION|>--- conflicted
+++ resolved
@@ -21,10 +21,7 @@
 #include "sdf/Element.hh"
 #include "sdf/Filesystem.hh"
 #include "sdf/ForceTorque.hh"
-<<<<<<< HEAD
 #include "sdf/Frame.hh"
-=======
->>>>>>> 251c354b
 #include "sdf/Joint.hh"
 #include "sdf/JointAxis.hh"
 #include "sdf/Link.hh"
@@ -763,7 +760,6 @@
   EXPECT_EQ(Vector3(0, 1.0, 0), vec3);
 }
 
-<<<<<<< HEAD
 /////////////////////////////////////////////////
 TEST(DOMJoint, LoadJointNestedParentChild)
 {
@@ -864,8 +860,6 @@
 }
 
 
-=======
->>>>>>> 251c354b
 //////////////////////////////////////////////////
 TEST(DOMJoint, Sensors)
 {
@@ -875,21 +869,10 @@
   // Load the SDF file
   sdf::Root root;
   auto errors = root.Load(testFile);
-<<<<<<< HEAD
   EXPECT_TRUE(errors.empty()) << errors;
 
   // Get the first model
   const sdf::Model *model = root.Model();
-=======
-  EXPECT_TRUE(errors.empty());
-  for (const auto &err : errors)
-  {
-    std::cout << err << std::endl;
-  }
-
-  // Get the first model
-  const sdf::Model *model = root.ModelByIndex(0);
->>>>>>> 251c354b
   ASSERT_NE(nullptr, model);
   EXPECT_EQ("model", model->Name());
 
@@ -909,13 +892,6 @@
   EXPECT_EQ(sdf::SensorType::FORCE_TORQUE, forceTorqueSensor->Type());
   EXPECT_EQ(ignition::math::Pose3d(10, 11, 12, 0, 0, 0),
       forceTorqueSensor->RawPose());
-<<<<<<< HEAD
-  auto forceTorqueSensorConfig = forceTorqueSensor->ForceTorqueSensor();
-  ASSERT_NE(nullptr, forceTorqueSensorConfig);
-  EXPECT_EQ(sdf::ForceTorqueFrame::PARENT, forceTorqueSensorConfig->Frame());
-  EXPECT_EQ(sdf::ForceTorqueMeasureDirection::PARENT_TO_CHILD,
-      forceTorqueSensorConfig->MeasureDirection());
-=======
   auto forceTorqueSensorObj = forceTorqueSensor->ForceTorqueSensor();
   ASSERT_NE(nullptr, forceTorqueSensorObj);
   EXPECT_EQ(sdf::ForceTorqueFrame::PARENT, forceTorqueSensorObj->Frame());
@@ -936,5 +912,4 @@
   EXPECT_DOUBLE_EQ(5.0, forceTorqueSensorObj->TorqueZNoise().Mean());
   EXPECT_DOUBLE_EQ(5.1, forceTorqueSensorObj->TorqueZNoise().StdDev());
 
->>>>>>> 251c354b
 }