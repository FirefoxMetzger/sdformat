/*
 * Copyright 2018 Open Source Robotics Foundation
 *
 * Licensed under the Apache License, Version 2.0 (the "License");
 * you may not use this file except in compliance with the License.
 * You may obtain a copy of the License at
 *
 *     http://www.apache.org/licenses/LICENSE-2.0
 *
 * Unless required by applicable law or agreed to in writing, software
 * distributed under the License is distributed on an "AS IS" BASIS,
 * WITHOUT WARRANTIES OR CONDITIONS OF ANY KIND, either express or implied.
 * See the License for the specific language governing permissions and
 * limitations under the License.
 *
 */

#include <string>
#include <gtest/gtest.h>

#include <ignition/math/Pose3.hh>
#include "sdf/Element.hh"
#include "sdf/Error.hh"
#include "sdf/Filesystem.hh"
#include "sdf/Link.hh"
#include "sdf/Model.hh"
#include "sdf/Root.hh"
#include "sdf/Types.hh"
#include "sdf/World.hh"
#include "test_config.h"

//////////////////////////////////////////////////
TEST(DOMModel, NotAModel)
{
  // Create an Element that is not a model
  sdf::ElementPtr element(new sdf::Element);
  element->SetName("world");
  sdf::Model model;
  sdf::Errors errors = model.Load(element);
  ASSERT_FALSE(errors.empty());
  EXPECT_EQ(sdf::ErrorCode::ELEMENT_INCORRECT_TYPE, errors[0].Code());
  EXPECT_TRUE(errors[0].Message().find("Attempting to load a Model") !=
               std::string::npos);
}

//////////////////////////////////////////////////
TEST(DOMModel, NoName)
{
  // Create a "model" with no name
  sdf::ElementPtr element(new sdf::Element);
  element->SetName("model");

  sdf::Model model;
  sdf::Errors errors = model.Load(element);
  ASSERT_FALSE(errors.empty());
  EXPECT_EQ(sdf::ErrorCode::ATTRIBUTE_MISSING, errors[0].Code());
  EXPECT_TRUE(errors[0].Message().find("model name is required") !=
               std::string::npos);
}

//////////////////////////////////////////////////
TEST(DOMModel, NoLinks)
{
  const std::string testFile =
    sdf::filesystem::append(PROJECT_SOURCE_PATH, "test", "sdf",
        "model_without_links.sdf");

  // Load the SDF file
  sdf::Root root;
  auto errors = root.Load(testFile);
  EXPECT_FALSE(errors.empty());
  ASSERT_EQ(1u, errors.size());
  EXPECT_EQ(sdf::ErrorCode::ELEMENT_INVALID, errors[0].Code());
  EXPECT_TRUE(errors[0].Message().find("model must have at least one link") !=
               std::string::npos);
}

/////////////////////////////////////////////////
TEST(DOMRoot, LoadLinkCheck)
{
  const std::string testFile =
    sdf::filesystem::append(PROJECT_SOURCE_PATH, "test", "sdf",
        "empty.sdf");

  // Load the SDF file
  sdf::Root root;
  EXPECT_TRUE(root.Load(testFile).empty());

  // Get the first world
  const sdf::World *world = root.WorldByIndex(0);
  ASSERT_NE(nullptr, world);
  EXPECT_EQ("default", world->Name());

  // Get the first model
  const sdf::Model *model = world->ModelByIndex(0);
  ASSERT_NE(nullptr, model);
  EXPECT_EQ("ground_plane", model->Name());
  EXPECT_EQ(1u, model->LinkCount());
  ASSERT_FALSE(nullptr == model->LinkByIndex(0));
  ASSERT_FALSE(nullptr == model->LinkByName("link"));
  EXPECT_EQ(model->LinkByName("link")->Name(), model->LinkByIndex(0)->Name());
  EXPECT_TRUE(nullptr == model->LinkByIndex(1));
  EXPECT_TRUE(model->LinkNameExists("link"));
  EXPECT_FALSE(model->LinkNameExists("links"));
}

/////////////////////////////////////////////////
TEST(DOMRoot, LoadDoublePendulum)
{
  const std::string testFile =
    sdf::filesystem::append(PROJECT_SOURCE_PATH, "test", "sdf",
        "double_pendulum.sdf");

  // Load the SDF file
  sdf::Root root;
  EXPECT_TRUE(root.Load(testFile).empty());

  using Pose = ignition::math::Pose3d;

  // Get the first model
  const sdf::Model *model = root.ModelByIndex(0);
  ASSERT_NE(nullptr, model);
  EXPECT_EQ("double_pendulum_with_base", model->Name());
  EXPECT_EQ(3u, model->LinkCount());
  EXPECT_FALSE(nullptr == model->LinkByIndex(0));
  EXPECT_FALSE(nullptr == model->LinkByIndex(1));
  EXPECT_FALSE(nullptr == model->LinkByIndex(2));
  EXPECT_TRUE(nullptr == model->LinkByIndex(3));
<<<<<<< HEAD
  EXPECT_EQ(Pose(1, 0, 0, 0, 0, 0), model->Pose());
=======
  EXPECT_EQ(ignition::math::Pose3d(1, 0, 0, 0, 0, 0), model->RawPose());
>>>>>>> 9a706ebb
  EXPECT_EQ("", model->PoseRelativeTo());

  EXPECT_TRUE(model->LinkNameExists("base"));
  EXPECT_TRUE(model->LinkNameExists("upper_link"));
  EXPECT_TRUE(model->LinkNameExists("lower_link"));

  EXPECT_EQ(2u, model->JointCount());
  EXPECT_FALSE(nullptr == model->JointByIndex(0));
  EXPECT_FALSE(nullptr == model->JointByIndex(1));
  EXPECT_TRUE(nullptr == model->JointByIndex(2));

  EXPECT_TRUE(model->JointNameExists("upper_joint"));
  EXPECT_TRUE(model->JointNameExists("lower_joint"));

  // test GetPoseRelativeToGraph
  auto graph = model->GetPoseRelativeToGraph();
  ASSERT_NE(nullptr, graph);
  EXPECT_TRUE(sdf::validatePoseRelativeToGraph(*graph).empty());

  EXPECT_EQ(6u, graph->map.size());
  EXPECT_EQ(6u, graph->graph.Vertices().size());
  EXPECT_EQ(5u, graph->graph.Edges().size());

  EXPECT_EQ(1u, graph->map.count("__model__"));
  EXPECT_EQ(1u, graph->map.count("base"));
  EXPECT_EQ(1u, graph->map.count("lower_link"));
  EXPECT_EQ(1u, graph->map.count("upper_link"));
  EXPECT_EQ(1u, graph->map.count("lower_joint"));
  EXPECT_EQ(1u, graph->map.count("upper_joint"));

  // Test resolvePoseRelativeToRoot for each frame.
  Pose pose;
  EXPECT_TRUE(
      sdf::resolvePoseRelativeToRoot(*graph, "__model__", pose).empty());
  EXPECT_EQ(Pose::Zero, pose);
  EXPECT_TRUE(
      sdf::resolvePoseRelativeToRoot(*graph, "base", pose).empty());
  EXPECT_EQ(Pose(0, 0, 0, 0, 0, 0), pose);
  EXPECT_TRUE(
      sdf::resolvePoseRelativeToRoot(*graph, "lower_link", pose).empty());
  EXPECT_EQ(Pose(0.25, 1.0, 2.1, -2, 0, 0), pose);
  EXPECT_TRUE(
      sdf::resolvePoseRelativeToRoot(*graph, "lower_joint", pose).empty());
  EXPECT_EQ(Pose(0.25, 1.0, 2.1, -2, 0, 0), pose);
  EXPECT_TRUE(
      sdf::resolvePoseRelativeToRoot(*graph, "upper_link", pose).empty());
  EXPECT_EQ(Pose(0, 0, 2.1, -1.5708, 0, 0), pose);
  EXPECT_TRUE(
      sdf::resolvePoseRelativeToRoot(*graph, "upper_joint", pose).empty());
  EXPECT_EQ(Pose(0, 0, 2.1, -1.5708, 0, 0), pose);

  // Test resolvePose for each frame with its relative_to value.
  // Numbers should match the raw pose value in the model file.
  EXPECT_TRUE(
      sdf::resolvePose(*graph, "__model__", "__model__", pose).empty());
  EXPECT_EQ(Pose(0, 0, 0, 0, 0, 0), pose);
  EXPECT_TRUE(
      sdf::resolvePose(*graph, "base", "__model__", pose).empty());
  EXPECT_EQ(Pose(0, 0, 0, 0, 0, 0), pose);
  EXPECT_TRUE(
      sdf::resolvePose(*graph, "lower_link", "__model__", pose).empty());
  EXPECT_EQ(Pose(0.25, 1.0, 2.1, -2, 0, 0), pose);
  EXPECT_TRUE(
      sdf::resolvePose(*graph, "upper_link", "__model__", pose).empty());
  EXPECT_EQ(Pose(0, 0, 2.1, -1.5708, 0, 0), pose);
  EXPECT_TRUE(
      sdf::resolvePose(*graph, "lower_joint", "lower_link", pose).empty());
  EXPECT_EQ(Pose(0, 0, 0, 0, 0, 0), pose);
  EXPECT_TRUE(
      sdf::resolvePose(*graph, "upper_joint", "upper_link", pose).empty());
  EXPECT_EQ(Pose(0, 0, 0, 0, 0, 0), pose);
}

/////////////////////////////////////////////////
TEST(DOMRoot, LoadCanonicalLink)
{
  const std::string testFile =
    sdf::filesystem::append(PROJECT_SOURCE_PATH, "test", "sdf",
        "model_canonical_link.sdf");

  // Load the SDF file
  sdf::Root root;
  EXPECT_TRUE(root.Load(testFile).empty());

  // Get the first model
  const sdf::Model *model = root.ModelByIndex(0);
  ASSERT_NE(nullptr, model);
  EXPECT_EQ("model_canonical_link", model->Name());
  EXPECT_EQ(2u, model->LinkCount());
  EXPECT_NE(nullptr, model->LinkByIndex(0));
  EXPECT_NE(nullptr, model->LinkByIndex(1));
  EXPECT_EQ(nullptr, model->LinkByIndex(2));
  EXPECT_EQ(ignition::math::Pose3d(0, 0, 0, 0, 0, 0), model->Pose());
  EXPECT_EQ("", model->PoseRelativeTo());

  EXPECT_TRUE(model->LinkNameExists("link1"));
  EXPECT_TRUE(model->LinkNameExists("link2"));

  EXPECT_EQ("link2", model->CanonicalLinkName());

  EXPECT_EQ(0u, model->JointCount());
  EXPECT_EQ(nullptr, model->JointByIndex(0));
}

/////////////////////////////////////////////////
TEST(DOMRoot, NestedModel)
{
  const std::string testFile =
    sdf::filesystem::append(PROJECT_SOURCE_PATH, "test", "sdf",
        "nested_model.sdf");

  // Load the SDF file
  sdf::Root root;
  auto errors = root.Load(testFile);

  // it should fail to load because nested models aren't yet supported
  EXPECT_FALSE(errors.empty());
  EXPECT_EQ(errors[0].Code(), sdf::ErrorCode::NESTED_MODELS_UNSUPPORTED);

  EXPECT_EQ(0u, root.ModelCount());
}<|MERGE_RESOLUTION|>--- conflicted
+++ resolved
@@ -126,11 +126,7 @@
   EXPECT_FALSE(nullptr == model->LinkByIndex(1));
   EXPECT_FALSE(nullptr == model->LinkByIndex(2));
   EXPECT_TRUE(nullptr == model->LinkByIndex(3));
-<<<<<<< HEAD
-  EXPECT_EQ(Pose(1, 0, 0, 0, 0, 0), model->Pose());
-=======
-  EXPECT_EQ(ignition::math::Pose3d(1, 0, 0, 0, 0, 0), model->RawPose());
->>>>>>> 9a706ebb
+  EXPECT_EQ(Pose(1, 0, 0, 0, 0, 0), model->RawPose());
   EXPECT_EQ("", model->PoseRelativeTo());
 
   EXPECT_TRUE(model->LinkNameExists("base"));
@@ -223,7 +219,7 @@
   EXPECT_NE(nullptr, model->LinkByIndex(0));
   EXPECT_NE(nullptr, model->LinkByIndex(1));
   EXPECT_EQ(nullptr, model->LinkByIndex(2));
-  EXPECT_EQ(ignition::math::Pose3d(0, 0, 0, 0, 0, 0), model->Pose());
+  EXPECT_EQ(ignition::math::Pose3d(0, 0, 0, 0, 0, 0), model->RawPose());
   EXPECT_EQ("", model->PoseRelativeTo());
 
   EXPECT_TRUE(model->LinkNameExists("link1"));
