set(TEST_TYPE "INTEGRATION")

set(tests
  audio.cc
  cfm_damping_implicit_spring_damper.cc
  converter.cc
  disable_fixed_joint_reduction.cc
  fixed_joint_reduction.cc
  force_torque_sensor.cc
  frame.cc
  include.cc
  joint_axis_frame.cc
<<<<<<< HEAD
  parser.cc
=======
  locale_fix.cc
  nested_model.cc
  parser_error_detection.cc
>>>>>>> cbddcccf
  plugin_attribute.cc
  plugin_bool.cc
  provide_feedback.cc
  urdf_gazebo_extensions.cc
  urdf_joint_parameters.cc
)

if (PYTHONINTERP_FOUND AND PY_PSUTIL)
  set(tests ${tests} element_memory_leak.cc)
endif()

find_program(XMLLINT_EXE xmllint)
if (EXISTS ${XMLLINT_EXE})
  set (tests ${tests} schema_test.cc)
else()
  BUILD_WARNING("xmllint not found. schema_test won't be run")
endif()

link_directories(${PROJECT_BINARY_DIR}/test)

sdf_build_tests(${tests})

if (EXISTS ${XMLLINT_EXE})
  # Need to run schema target (build .xsd files) before running schema_test
  add_dependencies(${TEST_TYPE}_schema_test schema)
endif()<|MERGE_RESOLUTION|>--- conflicted
+++ resolved
@@ -10,13 +10,10 @@
   frame.cc
   include.cc
   joint_axis_frame.cc
-<<<<<<< HEAD
-  parser.cc
-=======
   locale_fix.cc
   nested_model.cc
+  parser.cc
   parser_error_detection.cc
->>>>>>> cbddcccf
   plugin_attribute.cc
   plugin_bool.cc
   provide_feedback.cc
