# Migration Guide for SDF Protocol
This document contains information about migrating
between different versions of the SDF protocol.
The SDF protocol version number is specified in the `version` attribute
of the `sdf` element (1.4, 1.5, 1.6, etc.)
and is distinct from sdformat library version
(2.3, 3.0, 4.0, etc.).

# Note on backward compatibility
There are `*.convert` files that allow old sdf files to be migrated
forward programmatically.
This document aims to contain similar information to those files
but with improved human-readability..

## libsdformat 9.4 to 9.5

### Additions

1. **sdf/Element.hh**
    + sdf::ElementPtr FindElement() const

## libsdformat 9.3 to 9.4

### Modifications

1. **camera.sdf**
    + Reduce minimum value of `//camera/clip/far`

### Deprecations

1. Fix spelling of supported shader types in `//material/shader/@type`
    + `normal_map_objectspace`  replaced by `normal_map_object_space`
    + `normal_map_tangentspace` replaced by `normal_map_tangent_space`
    + [pull request 383](https://github.com/osrf/sdformat/pull/383)

## libsdformat 9.0 to 9.3

### Additions

1. **sdf/Model.hh**
    + uint64\_t ModelCount() const
    + const Model \*ModelByIndex(const uint64\_t) const
    + const Model \*ModelByName(const std::string &) const
    + bool ModelNameExists(const std::string &) const

### Modifications

1. Permit models without links if they contain a nested canonical link.
    + [pull request 341](https://github.com/osrf/sdformat/pull/341)

## SDFormat 8.x to 9.0

### Additions

1. **sdf/Collision.hh**
    + sdf::SemanticPose SemanticPose() const

1. **sdf/Element.hh**
    + void Clear()
    + const std::string &OriginalVersion() const
    + void SetOriginalVersion(const std::string &)

1. **sdf/Frame.hh**: DOM class for frames in the model or world.
    + Errors ResolveAttachedToBody(std::string&) const
    + sdf::SemanticPose SemanticPose() const

1. **sdf/Joint.hh**
    + sdf::SemanticPose SemanticPose() const

1. **sdf/JointAxis.hh**
    + Errors ResolveXyz(ignition::math::Vector3d &, const std::string &) const

1. **sdf/Light.hh**
    + sdf::SemanticPose SemanticPose() const

1. **sdf/Link.hh**
    + sdf::SemanticPose SemanticPose() const

1. **sdf/Model.hh**
    + uint64\_t FrameCount() const
    + const Frame \*FrameByIndex(const uint64\_t) const
    + const Frame \*FrameByName(const std::string &) const
    + bool FrameNameExists(const std::string &) const
    + sdf::SemanticPose SemanticPose() const

1. **sdf/SDFImpl.hh**
    + void Clear()
    + const std::string &OriginalVersion() const
    + void SetOriginalVersion(const std::string &)

1. **sdf/SemanticPose.hh**: Helper class for resolving poses of DOM objects.

1. **sdf/Sensor.hh**
    + sdf::SemanticPose SemanticPose() const

1. **sdf/Visual.hh**
    + sdf::SemanticPose SemanticPose() const

1. **sdf/World.hh**
    + uint64\_t FrameCount() const
    + const Frame \*FrameByIndex(const uint64\_t) const
    + const Frame \*FrameByName(const std::string &) const
    + bool FrameNameExists(const std::string &) const
    + const Model \*ModelByName(const std::string &) const

1. **sdf/parser.hh**
   + bool checkCanonicalLinkNames(sdf::Root\*)
   + bool checkFrameAttachedToGraph(sdf::Root\*)
   + bool checkFrameAttachedToNames(sdf::Root\*)
   + bool checkJointParentChildLinkNames(sdf::Root\*)
   + bool checkPoseRelativeToGraph(sdf::Root\*)
   + bool recursiveSameTypeUniqueNames(sdf::ElementPtr)
   + bool recursiveSiblingUniqueNames(sdf::ElementPtr)
   + bool shouldValidateElement(sdf::ElementPtr)

### Deprecations

1. **sdf/parser_urdf.hh**
   + ***Deprecation:*** URDF2SDF
   + ***Replacement:*** None. Use the functions sdf::readFile or sdf::readString, which automatically convert URDF to SDFormat.

1. All DOM classes with `Pose()` and `PoseFrame()` API's:
   + ***Deprecation:*** const ignition::math::Pose3d &Pose()
   + ***Replacement:*** const ignition::math::Pose3d &RawPose()
   + ***Deprecation:*** const std::string &PoseFrame()
   + ***Replacement:*** const std::string &PoseRelativeTo()
   + ***Deprecation:*** void SetPose(const ignition::math::Pose3d &)
   + ***Replacement:*** void SetRawPose(const ignition::math::Pose3d &)
   + ***Deprecation:*** void SetPoseFrame(const std::string &)
   + ***Replacement:*** void SetPoseRelativeTo(const std::string &)

1. **sdf/JointAxis.hh**
   + ***Deprecation:*** bool UseParentModelFrame()
   + ***Replacement:*** const std::string &XyzExpressedIn()
   + ***Deprecation:*** void SetUseParentModelFrame(bool)
   + ***Replacement:*** void SetXyzExpressedIn(const std::string &)

## SDFormat 8.0 to 8.1

### Modifications

1.  + Change installation path of SDF description files to allow side-by-side installation.
    + `{prefix}/share/sdformat/1.*/*.sdf` -> `{prefix}/share/sdformat8/1.*/*.sdf`
    + [BitBucket pull request 538](https://osrf-migration.github.io/sdformat-gh-pages/#!/osrf/sdformat/pull-requests/538)

## SDFormat 5.x to 6.x

### Additions

1. **sdf/parser.hh**
   + bool recursiveSameTypeUniqueNames(sdf::ElementPtr)

### Deprecations

1. **sdf/Types.hh**
   + ***Deprecated:*** sdf::Color class
   + ***Replacement:*** ignition::math::Color class

## SDFormat 4.x to 5.x

### Deletions

1. **Removed the following functions from `parser.hh`**
    + bool initDoc(TiXmlDocument *_xmlDoc, SDFPtr _sdf);
    + bool initDoc(TiXmlDocument *_xmlDoc, ElementPtr _sdf);
    + bool initXml(TiXmlElement *_xml, ElementPtr _sdf);
    + bool readDoc(TiXmlDocument *_xmlDoc, SDFPtr _sdf, const std::string &_source);
    + bool readDoc(TiXmlDocument *_xmlDoc, ElementPtr _sdf, const std::string &_source);
    + bool readXml(TiXmlElement *_xml, ElementPtr _sdf);
    + void copyChildren(ElementPtr _sdf, TiXmlElement *_xml);
    + std::string getBestSupportedModelVersion(TiXmlElement *_modelXML, std::string &_modelFileName);

### Deprecations

1. **sdf/Param.hh**
    + ***Deprecation:*** const std::type_info &GetType() const
    + ***Replacement:*** template<typename Type> bool IsType() const

1. **sdf/SDFImpl.hh**
    + ***Deprecation:*** ElementPtr root
    + ***Replacement:*** ElementPtr Root() const / void Root(const ElementPtr \_root)
    + ***Deprecation:*** static std::string version
    + ***Replacement:*** static std::string Version()

1. **sdf/Types.hh**
    + ***Deprecation:*** sdf::Vector2i
    + ***Replacement:*** ignition::math::Vector2i
    + ***Deprecation:*** sdf::Vector2d
    + ***Replacement:*** ignition::math::Vector2d
    + ***Deprecation:*** sdf::Vector3
    + ***Replacement:*** ignition::math::Vector3d
    + ***Deprecation:*** sdf::Quaternion
    + ***Replacement:*** ignition::math::Quaterniond
    + ***Deprecation:*** sdf::Pose
    + ***Replacement:*** ignition::math::Pose3d

## SDFormat 3.x to 4.x

### Additions

1. **New SDF protocol version 1.6**
    + Details about the 1.5 to 1.6 transition are explained below in this same
      document

### Modifications

1. **Boost pointers and boost::function**
    + All boost pointers, boost::function in the public API have been replaced
      by their std:: equivalents (C++11 standard)

1. **`gravity` and `magnetic_field` elements are moved  from `physics` to `world`**
    + In physics element: gravity and `magnetic_field` tags have been moved
      from Physics to World element.
    + [BitBucket pull request 247](https://osrf-migration.github.io/sdformat-gh-pages/#!/osrf/sdformat/pull-requests/247)
    + [gazebo pull request 2090](https://osrf-migration.github.io/gazebo-gh-pages/#!/osrf/gazebo/pull-requests/2090)

1. **New noise for IMU**
    + A new style for representing the noise properties of an `imu` was implemented
      in [BitBucket pull request 199](https://osrf-migration.github.io/sdformat-gh-pages/#!/osrf/sdformat/pull-requests/199)
      for sdf 1.5 and the old style was declared as deprecated.
      The old style has been removed from sdf 1.6 with the conversion script
      updating to the new style.
    + [BitBucket pull request 199](https://osrf-migration.github.io/sdformat-gh-pages/#!/osrf/sdformat/pull-requests/199)
    + [BitBucket pull request 243](https://osrf-migration.github.io/sdformat-gh-pages/#!/osrf/sdformat/pull-requests/243)
    + [BitBucket pull request 244](https://osrf-migration.github.io/sdformat-gh-pages/#!/osrf/sdformat/pull-requests/244)

1. **Lump:: prefix in link names**
<<<<<<< HEAD
    + Changed to `_fixed_joint_lump__` to avoid confusion with scoped names
    + [BitBucket pull request 245](https://osrf-migration.github.io/sdformat-gh-pages/#!/osrf/sdformat/pull-requests/245)

## SDF protocol 1.6 to 1.7

### Additions

1. **frame.sdf** `//frame/@attached_to` attribute
    + description: Name of the link or frame to which this frame is attached.
      If a frame is specified, recursively following the attached\_to attributes
      of the specified frames must lead to the name of a link, a model, or the world frame.
    + type: string
    + default: ""
    + required: *
    + [BitBucket pull request 603](https://osrf-migration.github.io/sdformat-gh-pages/#!/osrf/sdformat/pull-requests/603)

1. **joint.sdf** `//axis/xyz/@expressed_in` and `//axis2/xyz/@expressed_in` attributes
    + description: The name of the frame in which the `//axis/xyz` value is
      expressed. When migrating from sdf 1.6, a `use_parent_model_frame` value
      of `true` will be mapped to a value of `__model__` for the `expressed_in`
      attribute.
    + type: string
    + default: ""
    + required: 0
    + [BitBucket pull request 589](https://osrf-migration.github.io/sdformat-gh-pages/#!/osrf/sdformat/pull-requests/589)

1. **material.sdf** `//material/double_sided` element
    + description: Flag to indicate whether the mesh that this material is applied to
      will be rendered as double sided.
    + type: bool
    + default: false
    + required: 0
    + [pull request 418](https://github.com/osrf/sdformat/pull/418)

1. **model.sdf** `//model/@canonical_link` attribute
    + description: The name of the canonical link in this model to which the
      model's implicit frame is attached. This implies that a model must have
      at least one link (unless it is static), which is also stated in the
      Modifications section.
    + type: string
    + default: ""
    + required: 0
    + [BitBucket pull request 601](https://osrf-migration.github.io/sdformat-gh-pages/#!/osrf/sdformat/pull-requests/601)

1. **world.sdf** `//world/frame` element is now allowed.
    + [BitBucket pull request 603](https://osrf-migration.github.io/sdformat-gh-pages/#!/osrf/sdformat/pull-requests/603)

### Modifications

1.  A non-static model must have at least one link, as specified in the
    [proposal](http://sdformat.org/tutorials?tut=pose_frame_semantics_proposal&cat=pose_semantics_docs&#2-model-frame-and-canonical-link).
    + [BitBucket pull request 601](https://osrf-migration.github.io/sdformat-gh-pages/#!/osrf/sdformat/pull-requests/601)
    + [BitBucket pull request 626](https://osrf-migration.github.io/sdformat-gh-pages/#!/osrf/sdformat/pull-requests/626)

1. Unique names for all sibling elements:
    + As described in the [proposal](http://sdformat.org/tutorials?tut=pose_frame_semantics_proposal&cat=pose_semantics_docs&#3-2-unique-names-for-all-sibling-elements),
      all named sibling elements must have unique names.
      Uniqueness is forced so that referencing implicit frames is not ambiguous,
      e.g. you cannot have a link and joint share an implicit frame name.
      Some existing SDFormat models may not comply with this requirement.
      The `ign sdf --check` command can be used to identify models that violate
      this requirement.
    + [BitBucket pull request 600](https://osrf-migration.github.io/sdformat-gh-pages/#!/osrf/sdformat/pull-requests/600)

1. Reserved names:
    + As described in the [proposal](http://sdformat.org/tutorials?tut=pose_frame_semantics_proposal&cat=pose_semantics_docs&#3-3-reserved-names),
      entities in a simulation must not use world as a name.
      It has a special interpretation when specified as a parent or child link
      of a joint.
      Names starting and ending with double underscores (eg. `__wheel__`) must
      be reserved for use by library implementors and the specification.
      For example, such names might be useful during parsing for setting
      sentinel or default names for elements with missing names.
      If explicitly stated, they can be referred to (e.g. `__model__` / `world`
      for implicit model / world frames, respectively).

1. **joint.sdf** `//joint/child` may no longer be specified as `world`.
    + [BitBucket pull request 634](https://osrf-migration.github.io/sdformat-gh-pages/#!/osrf/sdformat/pull-requests/634)

1. **pose.sdf** `//pose/@frame` attribute is renamed to `//pose/@relative_to`.
    + [BitBucket pull request 597](https://osrf-migration.github.io/sdformat-gh-pages/#!/osrf/sdformat/pull-requests/597)

### Removals

1. `<frame>` element is now only allowed in `<model>` and `<world>`.
    It is no longer allowed in the following elements:
    + actor
    + audio\_source
    + camera
    + collision
    + frame
    + gui
    + inertial
    + joint
    + light
    + light\_state
    + link
    + link\_state
    + population
    + projector
    + sensor
    + visual
    + [BitBucket pull request 603](https://osrf-migration.github.io/sdformat-gh-pages/#!/osrf/sdformat/pull-requests/603)

1. **actor.sdf** `static` element was deprecated in
    [BitBucket pull request 280](https://osrf-migration.github.io/sdformat-gh-pages/#!/osrf/sdformat/pull-requests/280)
    and is now removed.
    + [BitBucket pull request 588](https://osrf-migration.github.io/sdformat-gh-pages/#!/osrf/sdformat/pull-requests/588)

1. **imu.sdf** `topic` element was deprecated in
    [BitBucket pull request 532](https://osrf-migration.github.io/sdformat-gh-pages/#!/osrf/sdformat/pull-requests/532)
    and is now removed.
    + [BitBucket pull request 588](https://osrf-migration.github.io/sdformat-gh-pages/#!/osrf/sdformat/pull-requests/588)

1. **joint.sdf** `//axis/use_parent_model_frame` and `//axis2/use_parent_model_frame` elements
    are removed in favor of the `//axis/xyz/@expressed_in` and
    `//axis2/xyz/@expressed_in` attributes.
    When migrating from sdf 1.6, a `use_parent_model_frame` value
    of `true` will be mapped to a value of `__model__` for the `expressed_in`
    attribute.
    + [BitBucket pull request 589](https://osrf-migration.github.io/sdformat-gh-pages/#!/osrf/sdformat/pull-requests/589)

1. **joint.sdf** `//physics/ode/provide_feedback` was deprecated in
    [BitBucket pull request 38](https://osrf-migration.github.io/sdformat-gh-pages/#!/osrf/sdformat/pull-requests/38)
    and is now removed.
    + [BitBucket pull request 588](https://osrf-migration.github.io/sdformat-gh-pages/#!/osrf/sdformat/pull-requests/588)

1. **world.sdf** `//world/joint` was removed as it has never been used.
    + [BitBucket pull request 637](https://osrf-migration.github.io/sdformat-gh-pages/#!/osrf/sdformat/pull-requests/637)
=======
    + Changed to \_fixed_joint_lump__ to avoid confusion with scoped names
    + [BitBucket pull request 245](https://osrf-migration.github.io/sdformat-gh-pages/#!/osrf/sdformat/pull-requests/245)
>>>>>>> c02aca7f

## SDF protocol 1.5 to 1.6

### Additions

1. **actor.sdf** `tension` element
    + description: The tension of the trajectory spline. The default value of
      zero equates to a Catmull-Rom spline, which may also cause the animation
      to overshoot keyframes. A value of one will cause the animation to stick
      to the keyframes.
    + type: double
    + default: 0.0
    + min: 0.0
    + max: 1.0
    + required: 0
    + [BitBucket pull request 466](https://osrf-migration.github.io/sdformat-gh-pages/#!/osrf/sdformat/pull-requests/466)
<<<<<<< HEAD

1. **camera.sdf** `depth_camera/clip` sub-elements: `near`, `far`
    + description: Clipping parameters for depth camera on rgbd camera sensor.
    + [BitBucket pull request 628](https://osrf-migration.github.io/sdformat-gh-pages/#!/osrf/sdformat/pull-requests/628)
=======
>>>>>>> c02aca7f

1. **camera.sdf** `intrinsics` sub-elements: `fx`, `fy`, `cx`, `cy`, `s`
    + description: Camera intrinsic parameters for setting a custom perspective projection matrix.
    + [BitBucket pull request 496](https://osrf-migration.github.io/sdformat-gh-pages/#!/osrf/sdformat/pull-requests/496)

1. **link.sdf** `enable_wind` element
    + description: If true, the link is affected by the wind
    + type: bool
    + default: false
    + required: 0
    + [BitBucket pull request 240](https://osrf-migration.github.io/sdformat-gh-pages/#!/osrf/sdformat/pull-requests/240)

1. **link.sdf** `light` element
    + included from `light.sdf` with `required="*"`,
      so a link can have any number of attached lights.
    + [BitBucket pull request 373](https://osrf-migration.github.io/sdformat-gh-pages/#!/osrf/sdformat/pull-requests/373)

1. **model.sdf** `enable_wind` element
    + description: If set to true, all links in the model will be affected by
      the wind.  Can be overriden by the link wind property.
    + type: bool
    + default: false
    + required: 0
    + [BitBucket pull request 240](https://osrf-migration.github.io/sdformat-gh-pages/#!/osrf/sdformat/pull-requests/240)

1. **model_state.sdf** `scale` element
    + description: Scale for the 3 dimensions of the model.
    + type: vector3
    + default: "1 1 1"
    + required: 0
    + [BitBucket pull request 246](https://osrf-migration.github.io/sdformat-gh-pages/#!/osrf/sdformat/pull-requests/246)

1. **physics.sdf** `dart::collision_detector` element
    + description: The collision detector for DART to use.
      Can be dart, fcl, bullet or ode.
    + type: string
    + default: fcl
    + required: 0
    + [BitBucket pull request 440](https://osrf-migration.github.io/sdformat-gh-pages/#!/osrf/sdformat/pull-requests/440)

1. **physics.sdf** `dart::solver::solver_type` element
    + description: The DART LCP/constraint solver to use.
      Either dantzig or pgs (projected Gauss-Seidel)
    + type: string
    + default: dantzig
    + required: 0
    + [BitBucket pull request 369](https://osrf-migration.github.io/sdformat-gh-pages/#!/osrf/sdformat/pull-requests/369)

1. **physics.sdf** `island_threads` element under `ode::solver`
    + description: Number of threads to use for "islands" of disconnected models.
    + type: int
    + default: 0
    + required: 0
    + [BitBucket pull request 380](https://osrf-migration.github.io/sdformat-gh-pages/#!/osrf/sdformat/pull-requests/380)

1. **physics.sdf** `thread_position_correction` element under `ode::solver`
    + description: Flag to use threading to speed up position correction computation.
    + type: bool
    + default: 0
    + required: 0
    + [BitBucket pull request 380](https://osrf-migration.github.io/sdformat-gh-pages/#!/osrf/sdformat/pull-requests/380)

1. **sonar.sdf** `geometry` element
    + description: The sonar collision shape. Currently supported geometries are: "cone" and "sphere".
    + type: string
    + default: "cone"
    + required: 0
    + [BitBucket pull request 495](https://osrf-migration.github.io/sdformat-gh-pages/#!/osrf/sdformat/pull-requests/495)

1. **state.sdf** allow `light` tags within `insertions` element
    * [BitBucket pull request 325](https://osrf-migration.github.io/sdformat-gh-pages/#!/osrf/sdformat/pull-requests/325)

1. **surface.sdf** `category_bitmask` element
    + description: Bitmask for category of collision filtering.
      Collision happens if `((category1 & collision2) | (category2 & collision1))` is not zero.
      If not specified, the category_bitmask should be interpreted as being the same as collide_bitmask.
    + type: unsigned int
    + default: 65535
    + required: 0
    + [BitBucket pull request 318](https://osrf-migration.github.io/sdformat-gh-pages/#!/osrf/sdformat/pull-requests/318)

1. **world.sdf** `wind` element
    + description: The wind tag specifies the type and properties of the wind.
    + required: 0
    + [BitBucket pull request 240](https://osrf-migration.github.io/sdformat-gh-pages/#!/osrf/sdformat/pull-requests/240)

1. **world.sdf** `wind::linear_velocity` element
    + description: Linear velocity of the wind.
    + type: vector3
    + default: "0 0 0"
    + required: 0
    + [BitBucket pull request 240](https://osrf-migration.github.io/sdformat-gh-pages/#!/osrf/sdformat/pull-requests/240)<|MERGE_RESOLUTION|>--- conflicted
+++ resolved
@@ -225,7 +225,6 @@
     + [BitBucket pull request 244](https://osrf-migration.github.io/sdformat-gh-pages/#!/osrf/sdformat/pull-requests/244)
 
 1. **Lump:: prefix in link names**
-<<<<<<< HEAD
     + Changed to `_fixed_joint_lump__` to avoid confusion with scoped names
     + [BitBucket pull request 245](https://osrf-migration.github.io/sdformat-gh-pages/#!/osrf/sdformat/pull-requests/245)
 
@@ -355,10 +354,6 @@
 
 1. **world.sdf** `//world/joint` was removed as it has never been used.
     + [BitBucket pull request 637](https://osrf-migration.github.io/sdformat-gh-pages/#!/osrf/sdformat/pull-requests/637)
-=======
-    + Changed to \_fixed_joint_lump__ to avoid confusion with scoped names
-    + [BitBucket pull request 245](https://osrf-migration.github.io/sdformat-gh-pages/#!/osrf/sdformat/pull-requests/245)
->>>>>>> c02aca7f
 
 ## SDF protocol 1.5 to 1.6
 
@@ -375,13 +370,10 @@
     + max: 1.0
     + required: 0
     + [BitBucket pull request 466](https://osrf-migration.github.io/sdformat-gh-pages/#!/osrf/sdformat/pull-requests/466)
-<<<<<<< HEAD
 
 1. **camera.sdf** `depth_camera/clip` sub-elements: `near`, `far`
     + description: Clipping parameters for depth camera on rgbd camera sensor.
     + [BitBucket pull request 628](https://osrf-migration.github.io/sdformat-gh-pages/#!/osrf/sdformat/pull-requests/628)
-=======
->>>>>>> c02aca7f
 
 1. **camera.sdf** `intrinsics` sub-elements: `fx`, `fy`, `cx`, `cy`, `s`
     + description: Camera intrinsic parameters for setting a custom perspective projection matrix.
