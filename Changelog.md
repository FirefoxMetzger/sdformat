--- conflicted
+++ resolved
@@ -230,11 +230,6 @@
 
 ### SDFormat 8.X.X (202X-XX-XX)
 
-<<<<<<< HEAD
-1. Fix Actor copy operators and increase test coverage.
-    * [Pull request 301](https://github.com/osrf/sdformat/pull/301)
-
-=======
 ### SDFormat 8.9.0 (2020-09-04)
 
 1. Find python3 in cmake, fix warning
@@ -250,7 +245,6 @@
     * [Pull request 239](https://github.com/osrf/sdformat/pull/239)
     * [Pull request 310](https://github.com/osrf/sdformat/pull/310)
 
->>>>>>> 246d978a
 1. Increase output precision of URDF to SDF conversion, output -0 as 0.
     * [BitBucket pull request 675](https://osrf-migration.github.io/sdformat-gh-pages/#!/osrf/sdformat/pull-requests/675)
 
