## SDFormat 6.0

### SDFormat 6.0.0 (xxxx-xx-xx)

1. SDF DOM: Added a document object model.
   * [Pull request 387](https://bitbucket.org/osrf/sdformat/pull-requests/387)
   * [Pull request 389](https://bitbucket.org/osrf/sdformat/pull-requests/389)
<<<<<<< HEAD
   * [Pull request 393](https://bitbucket.org/osrf/sdformat/pull-requests/393)
=======
   * [Pull request 396](https://bitbucket.org/osrf/sdformat/pull-requests/396)
   * [Pull request 397](https://bitbucket.org/osrf/sdformat/pull-requests/397)
>>>>>>> 25f36530

1. Add simplified ```readFile`` function.
   * [Pull request 347](https://bitbucket.org/osrf/sdformat/pull-requests/347)

1. Remove boost::lexical cast instances
   * [Pull request 342](https://bitbucket.org/osrf/sdformat/pull-requests/342)

1. Remove boost regex and iostreams as dependencies
   * [Pull request 302](https://bitbucket.org/osrf/sdformat/pull-requests/302)

1. Change certain error checks from asserts to throwing
   sdf::AssertionInternalError, which is more appropriate for a library.
   * [Pull request 315](https://bitbucket.org/osrf/sdformat/pull-requests/315)

1. Updated the internal copy of urdfdom to 1.0, removing more of boost.
   * [Pull request 324](https://bitbucket.org/osrf/sdformat/pull-requests/324)

1. urdfdom 1.0 is now required on all platforms.
   * [Pull request 324](https://bitbucket.org/osrf/sdformat/pull-requests/324)

1. Remove boost filesystem as a dependency
   * [Pull request 335](https://bitbucket.org/osrf/sdformat/pull-requests/335)
   * [Pull request 338](https://bitbucket.org/osrf/sdformat/pull-requests/338)
   * [Pull request 339](https://bitbucket.org/osrf/sdformat/pull-requests/339)

1. Deprecated sdf::Color, and switch to use ignition::math::Color
   * [Pull request 330](https://bitbucket.org/osrf/sdformat/pull-requests/330)

## SDFormat 5.x

### SDFormat 5.x.x (2017-xx-xx)

### SDFormat 5.3.0 (2017-11-13)

1. Added wrapper around root SDF for an SDF element
    * [Pull request 378](https://bitbucket.org/osrf/sdformat/pull-request/378)
    * [Pull request 372](https://bitbucket.org/osrf/sdformat/pull-request/372)

1. Add ODE parallelization parameters: threaded islands and position correction
    * [Pull request 380](https://bitbucket.org/osrf/sdformat/pull-request/380)

1. surface.sdf: expand documentation of friction and slip coefficients
    * [Pull request 343](https://bitbucket.org/osrf/sdformat/pull-request/343)

1. Add preserveFixedJoint option to the URDF parser
    * [Pull request 352](https://bitbucket.org/osrf/sdformat/pull-request/352)

1. Add light as child of link
    * [Pull request 373](https://bitbucket.org/osrf/sdformat/pull-request/373)

### SDFormat 5.2.0 (2017-08-03)

1. Added a block for DART-specific physics properties.
    * [Pull request 369](https://bitbucket.org/osrf/sdformat/pull-requests/369)

1. Fix parser to read plugin child elements within an `<include>`
    * [Pull request 350](https://bitbucket.org/osrf/sdformat/pull-request/350)

1. Choosing models with more recent sdf version with `<include>` tag
    * [Pull request 291](https://bitbucket.org/osrf/sdformat/pull-request/291)
    * [Issue 123](https://bitbucket.org/osrf/sdformat/issues/123)

1. Added `<category_bitmask>` to 1.6 surface contact parameters
    * [Pull request 318](https://bitbucket.org/osrf/sdformat/pull-request/318)

1. Support light insertion in state
    * [Pull request 325](https://bitbucket.org/osrf/sdformat/pull-request/325)

1. Case insensitive boolean strings
    * [Pull request 322](https://bitbucket.org/osrf/sdformat/pull-request/322)

1. Enable coverage testing
    * [Pull request 317](https://bitbucket.org/osrf/sdformat/pull-request/317)

1. Add `friction_model` parameter to ode solver
    * [Pull request 294](https://bitbucket.org/osrf/sdformat/pull-request/294)
    * [Gazebo pull request 1522](https://bitbucket.org/osrf/gazebo/pull-request/1522)

1. Add cmake `@PKG_NAME@_LIBRARY_DIRS` variable to cmake config file
    * [Pull request 292](https://bitbucket.org/osrf/sdformat/pull-request/292)

### SDFormat 5.1.0 (2017-02-22)

1. Fixed `sdf::convertFile` and `sdf::convertString` always converting to latest version
    * [Pull request 320](https://bitbucket.org/osrf/sdformat/pull-requests/320)
1. Added back the ability to set sdf version at runtime
    * [Pull request 307](https://bitbucket.org/osrf/sdformat/pull-requests/307)

### SDFormat 5.0.0 (2017-01-25)

1. Removed SDFormat 4 deprecations
    * [Pull request 295](https://bitbucket.org/osrf/sdformat/pull-requests/295)

1. Added an example
    * [Pull request 275](https://bitbucket.org/osrf/sdformat/pull-requests/275)

1. Move functions that use TinyXML classes in private headers
   A contribution from Silvio Traversaro
    * [Pull request 262](https://bitbucket.org/osrf/sdformat/pull-requests/262)

1. Fix issues found by the Coverity tool
   A contribution from Olivier Crave
    * [Pull request 259](https://bitbucket.org/osrf/sdformat/pull-requests/259)

1. Add tag to allow for specification of initial joint position
    * [Pull request 279](https://bitbucket.org/osrf/sdformat/pull-requests/279)

1. Require ignition-math3 as dependency
    * [Pull request 299](https://bitbucket.org/osrf/sdformat/pull-requests/299)

1. Simplifier way of retrieving a value from SDF using Get
    * [Pull request 285](https://bitbucket.org/osrf/sdformat/pull-requests/285)

## SDFormat 4.0

### SDFormat 4.x.x (2017-xx-xx)

### SDFormat 4.4.0 (2017-10-26)

1. Add ODE parallelization parameters: threaded islands and position correction
    * [Pull request 380](https://bitbucket.org/osrf/sdformat/pull-request/380)

1. surface.sdf: expand documentation of friction and slip coefficients
    * [Pull request 343](https://bitbucket.org/osrf/sdformat/pull-request/343)

1. Add preserveFixedJoint option to the URDF parser
    * [Pull request 352](https://bitbucket.org/osrf/sdformat/pull-request/352)

1. Add light as child of link
    * [Pull request 373](https://bitbucket.org/osrf/sdformat/pull-request/373)

### SDFormat 4.3.2 (2017-07-19)

1. Add documentation for `Element::GetFirstElement()` and `Element::GetNextElement()`
    * [Pull request 341](https://bitbucket.org/osrf/sdformat/pull-request/341)

1. Fix parser to read plugin child elements within an `<include>`
    * [Pull request 350](https://bitbucket.org/osrf/sdformat/pull-request/350)

### SDFormat 4.3.1 (2017-03-24)

1. Fix segmentation Fault in `sdf::getBestSupportedModelVersion`
    * [Pull request 327](https://bitbucket.org/osrf/sdformat/pull-requests/327)
    * [Issue 152](https://bitbucket.org/osrf/sdformat/issues/152)

### SDFormat 4.3.0 (2017-03-20)

1. Choosing models with more recent sdf version with `<include>` tag
    * [Pull request 291](https://bitbucket.org/osrf/sdformat/pull-request/291)
    * [Issue 123](https://bitbucket.org/osrf/sdformat/issues/123)

1. Added `<category_bitmask>` to 1.6 surface contact parameters
    * [Pull request 318](https://bitbucket.org/osrf/sdformat/pull-request/318)

1. Support light insertion in state
    * [Pull request 325](https://bitbucket.org/osrf/sdformat/pull-request/325)

1. Case insensitive boolean strings
    * [Pull request 322](https://bitbucket.org/osrf/sdformat/pull-request/322)

1. Enable coverage testing
    * [Pull request 317](https://bitbucket.org/osrf/sdformat/pull-request/317)

1. Add `friction_model` parameter to ode solver
    * [Pull request 294](https://bitbucket.org/osrf/sdformat/pull-request/294)
    * [Gazebo pull request 1522](https://bitbucket.org/osrf/gazebo/pull-request/1522)

1. Added `sampling` parameter to `<heightmap>` SDF element.
    * [Pull request 293](https://bitbucket.org/osrf/sdformat/pull-request/293)

1. Added Migration guide
    * [Pull request 290](https://bitbucket.org/osrf/sdformat/pull-request/290)

1. Add cmake `@PKG_NAME@_LIBRARY_DIRS` variable to cmake config file
    * [Pull request 292](https://bitbucket.org/osrf/sdformat/pull-request/292)

### SDFormat 4.2.0 (2016-10-10)

1. Added tag to specify ODE friction model.
    * [Pull request 294](https://bitbucket.org/osrf/sdformat/pull-request/294)

1. Fix URDF to SDF `self_collide` bug.
    * [Pull request 287](https://bitbucket.org/osrf/sdformat/pull-request/287)

1. Added IMU orientation specification to SDF.
    * [Pull request 284](https://bitbucket.org/osrf/sdformat/pull-request/284)

### SDFormat 4.1.1 (2016-07-08)

1. Added documentation and animation to `<actor>` element.
    * [Pull request 280](https://bitbucket.org/osrf/sdformat/pull-request/280)

1. Added tag to specify initial joint position
    * [Pull request 279](https://bitbucket.org/osrf/sdformat/pull-request/279)

### SDFormat 4.1.0 (2016-04-01)

1. Added SDF conversion functions to parser including sdf::convertFile and sdf::convertString.
    * [Pull request 266](https://bitbucket.org/osrf/sdformat/pull-request/266)

1. Added an upload script
    * [Pull request 256](https://bitbucket.org/osrf/sdformat/pull-request/256)

### SDFormat 4.0.0 (2015-01-12)

1. Boost pointers and boost::function in the public API have been replaced
   by their std::equivalents (C++11 standard)
1. Move gravity and magnetic_field tags from physics to world
    * [Pull request 247](https://bitbucket.org/osrf/sdformat/pull-request/247)
1. Switch lump link prefix from lump:: to lump_
    * [Pull request 245](https://bitbucket.org/osrf/sdformat/pull-request/245)
1. New <wind> element.
   A contribution from Olivier Crave
    * [Pull request 240](https://bitbucket.org/osrf/sdformat/pull-request/240)
1. Add scale to model state
    * [Pull request 246](https://bitbucket.org/osrf/sdformat/pull-request/246)
1. Use stof functions to parse hex strings as floating point params.
   A contribution from Rich Mattes
    * [Pull request 250](https://bitbucket.org/osrf/sdformat/pull-request/250)
1. Fix memory leaks.
   A contribution from Silvio Traversaro
    * [Pull request 249](https://bitbucket.org/osrf/sdformat/pull-request/249)
1. Update SDF to version 1.6: new style for representing the noise properties
   of an `imu`
    * [Pull request 243](https://bitbucket.org/osrf/sdformat/pull-request/243)
    * [Pull request 199](https://bitbucket.org/osrf/sdformat/pull-requests/199)

## SDFormat 3.0

### SDFormat 3.X.X (201X-XX-XX)

1. Improve precision of floating point parameters
     * [Pull request 273](https://bitbucket.org/osrf/sdformat/pull-requests/273)
     * [Pull request 276](https://bitbucket.org/osrf/sdformat/pull-requests/276)

### SDFormat 3.7.0 (2015-11-20)

1. Add spring pass through for sdf3
     * [Design document](https://bitbucket.org/osrf/gazebo_design/pull-requests/23)
     * [Pull request 242](https://bitbucket.org/osrf/sdformat/pull-request/242)

1. Support frame specification in SDF
     * [Pull request 237](https://bitbucket.org/osrf/sdformat/pull-request/237)

1. Remove boost from SDFExtension
     * [Pull request 229](https://bitbucket.org/osrf/sdformat/pull-request/229)

### SDFormat 3.6.0 (2015-10-27)

1. Add light state
    * [Pull request 227](https://bitbucket.org/osrf/sdformat/pull-request/227)
1. redo pull request #222 for sdf3 branch
    * [Pull request 232](https://bitbucket.org/osrf/sdformat/pull-request/232)
1. Fix links in API documentation
    * [Pull request 231](https://bitbucket.org/osrf/sdformat/pull-request/231)

### SDFormat 3.5.0 (2015-10-07)

1. Camera lens description (Replaces #213)
    * [Pull request 215](https://bitbucket.org/osrf/sdformat/pull-request/215)
1. Fix shared pointer reference loop in Element and memory leak (#104)
    * [Pull request 230](https://bitbucket.org/osrf/sdformat/pull-request/230)

### SDFormat 3.4.0 (2015-10-05)

1. Support nested model states
    * [Pull request 223](https://bitbucket.org/osrf/sdformat/pull-request/223)
1. Cleaner way to set SDF_PATH for tests
    * [Pull request 226](https://bitbucket.org/osrf/sdformat/pull-request/226)

### SDFormat 3.3.0 (2015-09-15)

1. Windows Boost linking errors
    * [Pull request 206](https://bitbucket.org/osrf/sdformat/pull-request/206)
1. Nested SDF -> sdf3
    * [Pull request 221](https://bitbucket.org/osrf/sdformat/pull-request/221)
1. Pointer types
    * [Pull request 218](https://bitbucket.org/osrf/sdformat/pull-request/218)
1. Torsional friction default surface radius not infinity
    * [Pull request 217](https://bitbucket.org/osrf/sdformat/pull-request/217)

### SDFormat 3.2.2 (2015-08-24)

1. Added battery element (contribution from Olivier Crave)
     * [Pull request #204](https://bitbucket.org/osrf/sdformat/pull-request/204)
1. Torsional friction backport
     * [Pull request #211](https://bitbucket.org/osrf/sdformat/pull-request/211)
1. Allow Visual Studio 2015
     * [Pull request #208](https://bitbucket.org/osrf/sdformat/pull-request/208)

### SDFormat 3.1.1 (2015-08-03)

1. Fix tinyxml linking error
     * [Pull request #209](https://bitbucket.org/osrf/sdformat/pull-request/209)

### SDFormat 3.1.0 (2015-08-02)

1. Added logical camera sensor to SDF
     * [Pull request #207](https://bitbucket.org/osrf/sdformat/pull-request/207)

### SDFormat 3.0.0 (2015-07-24)

1. Added battery to SDF
     * [Pull request 204](https://bitbucket.org/osrf/sdformat/pull-request/204)
1. Added altimeter sensor to SDF
     * [Pull request #197](https://bitbucket.org/osrf/sdformat/pull-request/197)
1. Added magnetometer sensor to SDF
     * [Pull request 198](https://bitbucket.org/osrf/sdformat/pull-request/198)
1. Fix detection of XML parsing errors
     * [Pull request 190](https://bitbucket.org/osrf/sdformat/pull-request/190)
1. Support for fixed joints
     * [Pull request 194](https://bitbucket.org/osrf/sdformat/pull-request/194)
1. Adding iterations to state
     * [Pull request 188](https://bitbucket.org/osrf/sdformat/pull-request/188)
1. Convert to use ignition-math
     * [Pull request 173](https://bitbucket.org/osrf/sdformat/pull-request/173)
1. Add world origin to scene
     * [Pull request 183](https://bitbucket.org/osrf/sdformat/pull-request/183)
1. Fix collide bitmask
     * [Pull request 182](https://bitbucket.org/osrf/sdformat/pull-request/182)
1. Adding meta information to visuals
     * [Pull request 180](https://bitbucket.org/osrf/sdformat/pull-request/180)
1. Add projection type to gui camera
     * [Pull request 178](https://bitbucket.org/osrf/sdformat/pull-request/178)
1. Fix print description to include attribute description
     * [Pull request 170](https://bitbucket.org/osrf/sdformat/pull-request/170)
1. Add -std=c++11 flag to sdf_config.cmake.in and sdformat.pc.in, needed by downstream code
     * [Pull request 172](https://bitbucket.org/osrf/sdformat/pull-request/172)
1. Added boost::any accessor for Param and Element
     * [Pull request 166](https://bitbucket.org/osrf/sdformat/pull-request/166)
1. Remove tinyxml from dependency list
     * [Pull request 152](https://bitbucket.org/osrf/sdformat/pull-request/152)
1. Added self_collide element for model
     * [Pull request 149](https://bitbucket.org/osrf/sdformat/pull-request/149)
1. Added a collision bitmask field to sdf-1.5 and c++11 support
     * [Pull request 145](https://bitbucket.org/osrf/sdformat/pull-request/145)
1. Fix problems with latin locales and decimal numbers (issue #60)
     * [Pull request 147](https://bitbucket.org/osrf/sdformat/pull-request/147)
     * [Issue 60](https://bitbucket.org/osrf/sdformat/issues/60)

## SDFormat 2.x

1. rename cfm_damping --> implicit_spring_damper
     * [Pull request 59](https://bitbucket.org/osrf/sdformat/pull-request/59)
1. add gear_ratio and reference_body for gearbox joint.
     * [Pull request 62](https://bitbucket.org/osrf/sdformat/pull-request/62)
1. Update joint stop stiffness and dissipation
     * [Pull request 61](https://bitbucket.org/osrf/sdformat/pull-request/61)
1. Support for GNUInstallDirs
     * [Pull request 64](https://bitbucket.org/osrf/sdformat/pull-request/64)
1. `<use_true_size>` element used by DEM heightmaps
     * [Pull request 67](https://bitbucket.org/osrf/sdformat/pull-request/67)
1. Do not export urdf symbols in sdformat 1.4
     * [Pull request 75](https://bitbucket.org/osrf/sdformat/pull-request/75)
1. adding deformable properties per issue #32
     * [Pull request 78](https://bitbucket.org/osrf/sdformat/pull-request/78)
     * [Issue 32](https://bitbucket.org/osrf/sdformat/issues/32)
1. Support to use external URDF
     * [Pull request 77](https://bitbucket.org/osrf/sdformat/pull-request/77)
1. Add lighting element to visual
     * [Pull request 79](https://bitbucket.org/osrf/sdformat/pull-request/79)
1. SDF 1.5: add flag to fix joint axis frame #43 (gazebo issue 494)
     * [Pull request 83](https://bitbucket.org/osrf/sdformat/pull-request/83)
     * [Issue 43](https://bitbucket.org/osrf/sdformat/issues/43)
     * [Gazebo issue 494](https://bitbucket.org/osrf/gazebo/issues/494)
1. Implement SDF_PROTOCOL_VERSION (issue #51)
     * [Pull request 90](https://bitbucket.org/osrf/sdformat/pull-request/90)
1. Port sdformat to compile on Windows (MSVC)
     * [Pull request 101](https://bitbucket.org/osrf/sdformat/pull-request/101)
1. Separate material properties in material.sdf
     * [Pull request 104](https://bitbucket.org/osrf/sdformat/pull-request/104)
1. Add road textures (repeat pull request #104 for sdf_2.0)
     * [Pull request 105](https://bitbucket.org/osrf/sdformat/pull-request/105)
1. Add Extruded Polylines as a model
     * [Pull request 93](https://bitbucket.org/osrf/sdformat/pull-request/93)
1. Added polyline for sdf_2.0
     * [Pull request 106](https://bitbucket.org/osrf/sdformat/pull-request/106)
1. Add spring_reference and spring_stiffness tags to joint axis dynamics
     * [Pull request 102](https://bitbucket.org/osrf/sdformat/pull-request/102)
1. Fix actor static
     * [Pull request 110](https://bitbucket.org/osrf/sdformat/pull-request/110)
1. New <Population> element
     * [Pull request 112](https://bitbucket.org/osrf/sdformat/pull-request/112)
1. Add camera distortion element
     * [Pull request 120](https://bitbucket.org/osrf/sdformat/pull-request/120)
1. Inclusion of magnetic field strength sensor
     * [Pull request 123](https://bitbucket.org/osrf/sdformat/pull-request/123)
1. Properly add URDF gazebo extensions blobs to SDF joint elements
     * [Pull request 125](https://bitbucket.org/osrf/sdformat/pull-request/125)
1. Allow gui plugins to be specified in SDF
     * [Pull request 127](https://bitbucket.org/osrf/sdformat/pull-request/127)
1. Backport magnetometer
     * [Pull request 128](https://bitbucket.org/osrf/sdformat/pull-request/128)
1. Add flag for MOI rescaling to sdf 1.4
     * [Pull request 121](https://bitbucket.org/osrf/sdformat/pull-request/121)
1. Parse urdf joint friction parameters, add corresponding test
     * [Pull request 129](https://bitbucket.org/osrf/sdformat/pull-request/129)
1. Allow reading of boolean values from plugin elements.
     * [Pull request 132](https://bitbucket.org/osrf/sdformat/pull-request/132)
1. Implement generation of XML Schema files (issue #2)
     * [Pull request 91](https://bitbucket.org/osrf/sdformat/pull-request/91)
1. Fix build for OS X 10.10
     * [Pull request 135](https://bitbucket.org/osrf/sdformat/pull-request/135)
1. Improve performance in loading <include> SDF elements
     * [Pull request 138](https://bitbucket.org/osrf/sdformat/pull-request/138)
1. Added urdf gazebo extension option to disable fixed joint lumping
     * [Pull request 133](https://bitbucket.org/osrf/sdformat/pull-request/133)
1. Support urdfdom 0.3 (alternative to pull request #122)
     * [Pull request 141](https://bitbucket.org/osrf/sdformat/pull-request/141)
1. Update list of supported joint types
     * [Pull request 142](https://bitbucket.org/osrf/sdformat/pull-request/142)
1. Ignore unknown elements
     * [Pull request 148](https://bitbucket.org/osrf/sdformat/pull-request/148)
1. Physics preset attributes
     * [Pull request 146](https://bitbucket.org/osrf/sdformat/pull-request/146)
1. Backport fix for latin locales (pull request #147)
     * [Pull request 150](https://bitbucket.org/osrf/sdformat/pull-request/150)

## SDFormat 1.4

### SDFormat 1.4.8 (2013-09-06)

1. Fix inertia transformations when reducing fixed joints in URDF
    * [Pull request 48](https://bitbucket.org/osrf/sdformat/pull-request/48/fix-for-issue-22-reducing-inertia-across/diff)
1. Add <use_terrain_paging> element to support terrain paging in gazebo
    * [Pull request 47](https://bitbucket.org/osrf/sdformat/pull-request/47/add-element-inside-heightmap/diff)
1. Further reduce console output when using URDF models
    * [Pull request 46](https://bitbucket.org/osrf/sdformat/pull-request/46/convert-a-few-more-sdfwarns-to-sdflog-fix/diff)
    * [Commit](https://bitbucket.org/osrf/sdformat/commits/b15d5a1ecc57abee6691618d02d59bbc3d1b84dc)

### SDFormat 1.4.7 (2013-08-22)

1. Direct console messages to std_err
    * [Pull request 44](https://bitbucket.org/osrf/sdformat/pull-request/44/fix-19-direct-all-messages-to-std_err)

### SDFormat 1.4.6 (2013-08-20)

1. Add tags for GPS sensor and sensor noise
    * [Pull request 36](https://bitbucket.org/osrf/sdformat/pull-request/36/gps-sensor-sensor-noise-and-spherical)
1. Add tags for wireless transmitter/receiver models
    * [Pull request 34](https://bitbucket.org/osrf/sdformat/pull-request/34/transceiver-support)
    * [Pull request 43](https://bitbucket.org/osrf/sdformat/pull-request/43/updated-description-of-the-transceiver-sdf)
1. Add tags for playback of audio files in Gazebo
    * [Pull request 26](https://bitbucket.org/osrf/sdformat/pull-request/26/added-audio-tags)
    * [Pull request 35](https://bitbucket.org/osrf/sdformat/pull-request/35/move-audio-to-link-and-playback-on-contact)
1. Add tags for simbody physics parameters
    * [Pull request 32](https://bitbucket.org/osrf/sdformat/pull-request/32/merging-some-updates-from-simbody-branch)
1. Log messages to a file, reduce console output
    * [Pull request 33](https://bitbucket.org/osrf/sdformat/pull-request/33/log-messages-to-file-8)
1. Generalize ode's <provide_feedback> element
    * [Pull request 38](https://bitbucket.org/osrf/sdformat/pull-request/38/add-provide_feedback-for-bullet-joint)
1. Various bug, style and test fixes

### SDFormat 1.4.5 (2013-07-23)

1. Deprecated Gazebo's internal SDF code
1. Use templatized Get functions for retrieving values from SDF files
1. Removed dependency on ROS<|MERGE_RESOLUTION|>--- conflicted
+++ resolved
@@ -1,16 +1,17 @@
 ## SDFormat 6.0
 
-### SDFormat 6.0.0 (xxxx-xx-xx)
+### SDFormat 6.1.0 (xxxx-xx-xx)
+
+1. SDF DOM: Additions to the document object model.
+   * [Pull request 393](https://bitbucket.org/osrf/sdformat/pull-requests/393)
+   * [Pull request 396](https://bitbucket.org/osrf/sdformat/pull-requests/396)
+   * [Pull request 397](https://bitbucket.org/osrf/sdformat/pull-requests/397)
+
+### SDFormat 6.0.0 (2018-01-25)
 
 1. SDF DOM: Added a document object model.
    * [Pull request 387](https://bitbucket.org/osrf/sdformat/pull-requests/387)
    * [Pull request 389](https://bitbucket.org/osrf/sdformat/pull-requests/389)
-<<<<<<< HEAD
-   * [Pull request 393](https://bitbucket.org/osrf/sdformat/pull-requests/393)
-=======
-   * [Pull request 396](https://bitbucket.org/osrf/sdformat/pull-requests/396)
-   * [Pull request 397](https://bitbucket.org/osrf/sdformat/pull-requests/397)
->>>>>>> 25f36530
 
 1. Add simplified ```readFile`` function.
    * [Pull request 347](https://bitbucket.org/osrf/sdformat/pull-requests/347)
