--- conflicted
+++ resolved
@@ -2,16 +2,14 @@
 
 ### SDFormat 9.X.X (202X-XX-XX)
 
-<<<<<<< HEAD
 1.  Support frame semantics for models nested with <include>
     * [Pull request 668](https://bitbucket.org/osrf/sdformat/pull-requests/668)
-=======
+
 1. Include overrides for actor and light
     * [Pull request 669](https://bitbucket.org/osrf/sdformat/pull-requests/669)
 
 1.  Remove TinyXML symbols from public API: Deprecate URDF2SDF
     * [Pull request 658](https://bitbucket.org/osrf/sdformat/pull-requests/658)
->>>>>>> f20655d8
 
 1. Add functionality to generate aggregated SDFormat descriptions via CMake.
     * [Pull request 667](https://bitbucket.org/osrf/sdformat/pull-requests/667)
