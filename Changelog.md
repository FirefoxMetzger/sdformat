## SDFormat 7.0

### SDFormat 7.0.0 (xxxx-xx-xx)

1. Backport cmake and sdf spec changes from version 8.
    * [Pull request 550](https://bitbucket.org/osrf/sdformat/pull-requests/550)
    * [pull request 538](https://bitbucket.org/osrf/sdformat/pull-requests/538)
    * [Pull request 525](https://bitbucket.org/osrf/sdformat/pull-requests/525)
    * [Pull request 475](https://bitbucket.org/osrf/sdformat/pull-requests/475)
    * [Pull request 476](https://bitbucket.org/osrf/sdformat/pull-requests/476)
    * [Pull request 463](https://bitbucket.org/osrf/sdformat/pull-requests/463)

1. Fix ign library path on macOS.
    * [Pull request 542](https://bitbucket.org/osrf/sdformat/pull-requests/542)

1. Preserve XML elements that are not part of the SDF specification.
    * [Pull request 449](https://bitbucket.org/osrf/sdformat/pull-requests/449)

1. Embed SDF specification files directly in libsdformat.so.
    * [Pull request 434](https://bitbucket.org/osrf/sdformat/pull-requests/434)

1. Removed support for SDF spec versions 1.0 and 1.2
    * [Pull request #432](https://bitbucket.org/osrf/sdformat/pull-requests/432)

1. SDF DOM: Additions to the document object model.
    * [Pull request 433](https://bitbucket.org/osrf/sdformat/pull-requests/433)
    * [Pull request 441](https://bitbucket.org/osrf/sdformat/pull-requests/441)
    * [Pull request 442](https://bitbucket.org/osrf/sdformat/pull-requests/442)
    * [Pull request 445](https://bitbucket.org/osrf/sdformat/pull-requests/445)
    * [Pull request 451](https://bitbucket.org/osrf/sdformat/pull-requests/451)
    * [Pull request 455](https://bitbucket.org/osrf/sdformat/pull-requests/455)
    * [Pull request 481](https://bitbucket.org/osrf/sdformat/pull-requests/481)

1. SDF DOM: Add Element() accessor to Gui, JointAxis and World classes.
    * [Pull request 450](https://bitbucket.org/osrf/sdformat/pull-requests/450)

1. Adds the equalivent of gz sdf -d to sdformat. The command line option
   will print the full description of the SDF spec.
    * [Pull request 424](https://bitbucket.org/osrf/sdformat/pull-requests/424)

1. Adds the equalivent of gz sdf -p to sdformat. The command line option
   will convert and print the specified sdf file.
    * [Pull request 494](https://bitbucket.org/osrf/sdformat/pull-requests/494)

1. SDF DOM: Additions to the document object model.
    * [Pull request 393](https://bitbucket.org/osrf/sdformat/pull-requests/393)
    * [Pull request 394](https://bitbucket.org/osrf/sdformat/pull-requests/394)
    * [Pull request 395](https://bitbucket.org/osrf/sdformat/pull-requests/395)
    * [Pull request 396](https://bitbucket.org/osrf/sdformat/pull-requests/396)
    * [Pull request 397](https://bitbucket.org/osrf/sdformat/pull-requests/397)
    * [Pull request 406](https://bitbucket.org/osrf/sdformat/pull-requests/406)
    * [Pull request 407](https://bitbucket.org/osrf/sdformat/pull-requests/407)
    * [Pull request 410](https://bitbucket.org/osrf/sdformat/pull-requests/410)
    * [Pull request 415](https://bitbucket.org/osrf/sdformat/pull-requests/415)
    * [Pull request 420](https://bitbucket.org/osrf/sdformat/pull-requests/420)


## SDFormat 6.0

### SDFormat 6.X.X (20XX-XX-XX)

<<<<<<< HEAD
=======
1. Fix ign library path on macOS.
    * [Pull request 552](https://bitbucket.org/osrf/sdformat/pull-requests/552)

1. Use `ign sdf --check` to check sibling elements of the same type for non-unique names.
    * [Pull request 554](https://bitbucket.org/osrf/sdformat/pull-requests/554)

>>>>>>> 569de777
1. Converter: remove all matching elements specified by `<remove>` tag.
    * [Pull request 551](https://bitbucket.org/osrf/sdformat/pull-requests/551)

### SDFormat 6.2.0 (2019-01-17)

1. Add geometry for sonar collision shape
    * [Pull request 495](https://bitbucket.org/osrf/sdformat/pull-requests/495)

1. Add camera intrinsics (fx, fy, cx, cy, s)
    * [Pull request 496](https://bitbucket.org/osrf/sdformat/pull-requests/496)

1. Add actor trajectory tension parameter
    * [Pull request 466](https://bitbucket.org/osrf/sdformat/pull-requests/466)


### SDFormat 6.1.0 (2018-10-04)

1. Add collision\_detector to dart physics config
    * [Pull request 440](https://bitbucket.org/osrf/sdformat/pull-requests/440)

1. Fix Windows support for SDFormat6
    * [Pull request 401](https://bitbucket.org/osrf/sdformat/pull-requests/401)

1. root.sdf: default sdf version 1.6
    * [Pull request 425](https://bitbucket.org/osrf/sdformat/pull-requests/425)

1. parser\_urdf: print value of highstop instead of pointer address
    * [Pull request 408](https://bitbucket.org/osrf/sdformat/pull-requests/408)

1. Tweak error output so jenkins doesn't think it's a compiler warning
    * [Pull request 402](https://bitbucket.org/osrf/sdformat/pull-requests/402)


### SDFormat 6.0.0 (2018-01-25)

1. SDF DOM: Added a document object model.
    * [Pull request 387](https://bitbucket.org/osrf/sdformat/pull-requests/387)
    * [Pull request 389](https://bitbucket.org/osrf/sdformat/pull-requests/389)

1. Add simplified ``readFile`` function.
    * [Pull request 347](https://bitbucket.org/osrf/sdformat/pull-requests/347)

1. Remove boost::lexical cast instances
    * [Pull request 342](https://bitbucket.org/osrf/sdformat/pull-requests/342)

1. Remove boost regex and iostreams as dependencies
    * [Pull request 302](https://bitbucket.org/osrf/sdformat/pull-requests/302)

1. Change certain error checks from asserts to throwing
   sdf::AssertionInternalError, which is more appropriate for a library.
    * [Pull request 315](https://bitbucket.org/osrf/sdformat/pull-requests/315)

1. Updated the internal copy of urdfdom to 1.0, removing more of boost.
    * [Pull request 324](https://bitbucket.org/osrf/sdformat/pull-requests/324)

1. urdfdom 1.0 is now required on all platforms.
    * [Pull request 324](https://bitbucket.org/osrf/sdformat/pull-requests/324)

1. Remove boost filesystem as a dependency
    * [Pull request 335](https://bitbucket.org/osrf/sdformat/pull-requests/335)
    * [Pull request 338](https://bitbucket.org/osrf/sdformat/pull-requests/338)
    * [Pull request 339](https://bitbucket.org/osrf/sdformat/pull-requests/339)

1. Deprecated sdf::Color, and switch to use ignition::math::Color
    * [Pull request 330](https://bitbucket.org/osrf/sdformat/pull-requests/330)

## SDFormat 5.x

### SDFormat 5.x.x (2017-xx-xx)

### SDFormat 5.3.0 (2017-11-13)

1. Added wrapper around root SDF for an SDF element
    * [Pull request 378](https://bitbucket.org/osrf/sdformat/pull-request/378)
    * [Pull request 372](https://bitbucket.org/osrf/sdformat/pull-request/372)

1. Add ODE parallelization parameters: threaded islands and position correction
    * [Pull request 380](https://bitbucket.org/osrf/sdformat/pull-request/380)

1. surface.sdf: expand documentation of friction and slip coefficients
    * [Pull request 343](https://bitbucket.org/osrf/sdformat/pull-request/343)

1. Add preserveFixedJoint option to the URDF parser
    * [Pull request 352](https://bitbucket.org/osrf/sdformat/pull-request/352)

1. Add light as child of link
    * [Pull request 373](https://bitbucket.org/osrf/sdformat/pull-request/373)

### SDFormat 5.2.0 (2017-08-03)

1. Added a block for DART-specific physics properties.
    * [Pull request 369](https://bitbucket.org/osrf/sdformat/pull-requests/369)

1. Fix parser to read plugin child elements within an `<include>`
    * [Pull request 350](https://bitbucket.org/osrf/sdformat/pull-request/350)

1. Choosing models with more recent sdf version with `<include>` tag
    * [Pull request 291](https://bitbucket.org/osrf/sdformat/pull-request/291)
    * [Issue 123](https://bitbucket.org/osrf/sdformat/issues/123)

1. Added `<category_bitmask>` to 1.6 surface contact parameters
    * [Pull request 318](https://bitbucket.org/osrf/sdformat/pull-request/318)

1. Support light insertion in state
    * [Pull request 325](https://bitbucket.org/osrf/sdformat/pull-request/325)

1. Case insensitive boolean strings
    * [Pull request 322](https://bitbucket.org/osrf/sdformat/pull-request/322)

1. Enable coverage testing
    * [Pull request 317](https://bitbucket.org/osrf/sdformat/pull-request/317)

1. Add `friction_model` parameter to ode solver
    * [Pull request 294](https://bitbucket.org/osrf/sdformat/pull-request/294)
    * [Gazebo pull request 1522](https://bitbucket.org/osrf/gazebo/pull-request/1522)

1. Add cmake `@PKG_NAME@_LIBRARY_DIRS` variable to cmake config file
    * [Pull request 292](https://bitbucket.org/osrf/sdformat/pull-request/292)

### SDFormat 5.1.0 (2017-02-22)

1. Fixed `sdf::convertFile` and `sdf::convertString` always converting to latest version
    * [Pull request 320](https://bitbucket.org/osrf/sdformat/pull-requests/320)
1. Added back the ability to set sdf version at runtime
    * [Pull request 307](https://bitbucket.org/osrf/sdformat/pull-requests/307)

### SDFormat 5.0.0 (2017-01-25)

1. Removed SDFormat 4 deprecations
    * [Pull request 295](https://bitbucket.org/osrf/sdformat/pull-requests/295)

1. Added an example
    * [Pull request 275](https://bitbucket.org/osrf/sdformat/pull-requests/275)

1. Move functions that use TinyXML classes in private headers
   A contribution from Silvio Traversaro
    * [Pull request 262](https://bitbucket.org/osrf/sdformat/pull-requests/262)

1. Fix issues found by the Coverity tool
   A contribution from Olivier Crave
    * [Pull request 259](https://bitbucket.org/osrf/sdformat/pull-requests/259)

1. Add tag to allow for specification of initial joint position
    * [Pull request 279](https://bitbucket.org/osrf/sdformat/pull-requests/279)

1. Require ignition-math3 as dependency
    * [Pull request 299](https://bitbucket.org/osrf/sdformat/pull-requests/299)

1. Simplifier way of retrieving a value from SDF using Get
    * [Pull request 285](https://bitbucket.org/osrf/sdformat/pull-requests/285)

## SDFormat 4.0

### SDFormat 4.x.x (2017-xx-xx)

### SDFormat 4.4.0 (2017-10-26)

1. Add ODE parallelization parameters: threaded islands and position correction
    * [Pull request 380](https://bitbucket.org/osrf/sdformat/pull-request/380)

1. surface.sdf: expand documentation of friction and slip coefficients
    * [Pull request 343](https://bitbucket.org/osrf/sdformat/pull-request/343)

1. Add preserveFixedJoint option to the URDF parser
    * [Pull request 352](https://bitbucket.org/osrf/sdformat/pull-request/352)

1. Add light as child of link
    * [Pull request 373](https://bitbucket.org/osrf/sdformat/pull-request/373)

### SDFormat 4.3.2 (2017-07-19)

1. Add documentation for `Element::GetFirstElement()` and `Element::GetNextElement()`
    * [Pull request 341](https://bitbucket.org/osrf/sdformat/pull-request/341)

1. Fix parser to read plugin child elements within an `<include>`
    * [Pull request 350](https://bitbucket.org/osrf/sdformat/pull-request/350)

### SDFormat 4.3.1 (2017-03-24)

1. Fix segmentation Fault in `sdf::getBestSupportedModelVersion`
    * [Pull request 327](https://bitbucket.org/osrf/sdformat/pull-requests/327)
    * [Issue 152](https://bitbucket.org/osrf/sdformat/issues/152)

### SDFormat 4.3.0 (2017-03-20)

1. Choosing models with more recent sdf version with `<include>` tag
    * [Pull request 291](https://bitbucket.org/osrf/sdformat/pull-request/291)
    * [Issue 123](https://bitbucket.org/osrf/sdformat/issues/123)

1. Added `<category_bitmask>` to 1.6 surface contact parameters
    * [Pull request 318](https://bitbucket.org/osrf/sdformat/pull-request/318)

1. Support light insertion in state
    * [Pull request 325](https://bitbucket.org/osrf/sdformat/pull-request/325)

1. Case insensitive boolean strings
    * [Pull request 322](https://bitbucket.org/osrf/sdformat/pull-request/322)

1. Enable coverage testing
    * [Pull request 317](https://bitbucket.org/osrf/sdformat/pull-request/317)

1. Add `friction_model` parameter to ode solver
    * [Pull request 294](https://bitbucket.org/osrf/sdformat/pull-request/294)
    * [Gazebo pull request 1522](https://bitbucket.org/osrf/gazebo/pull-request/1522)

1. Added `sampling` parameter to `<heightmap>` SDF element.
    * [Pull request 293](https://bitbucket.org/osrf/sdformat/pull-request/293)

1. Added Migration guide
    * [Pull request 290](https://bitbucket.org/osrf/sdformat/pull-request/290)

1. Add cmake `@PKG_NAME@_LIBRARY_DIRS` variable to cmake config file
    * [Pull request 292](https://bitbucket.org/osrf/sdformat/pull-request/292)

### SDFormat 4.2.0 (2016-10-10)

1. Added tag to specify ODE friction model.
    * [Pull request 294](https://bitbucket.org/osrf/sdformat/pull-request/294)

1. Fix URDF to SDF `self_collide` bug.
    * [Pull request 287](https://bitbucket.org/osrf/sdformat/pull-request/287)

1. Added IMU orientation specification to SDF.
    * [Pull request 284](https://bitbucket.org/osrf/sdformat/pull-request/284)

### SDFormat 4.1.1 (2016-07-08)

1. Added documentation and animation to `<actor>` element.
    * [Pull request 280](https://bitbucket.org/osrf/sdformat/pull-request/280)

1. Added tag to specify initial joint position
    * [Pull request 279](https://bitbucket.org/osrf/sdformat/pull-request/279)

### SDFormat 4.1.0 (2016-04-01)

1. Added SDF conversion functions to parser including sdf::convertFile and sdf::convertString.
    * [Pull request 266](https://bitbucket.org/osrf/sdformat/pull-request/266)

1. Added an upload script
    * [Pull request 256](https://bitbucket.org/osrf/sdformat/pull-request/256)

### SDFormat 4.0.0 (2015-01-12)

1. Boost pointers and boost::function in the public API have been replaced
   by their std::equivalents (C++11 standard)
1. Move gravity and magnetic_field tags from physics to world
    * [Pull request 247](https://bitbucket.org/osrf/sdformat/pull-request/247)
1. Switch lump link prefix from lump:: to lump_
    * [Pull request 245](https://bitbucket.org/osrf/sdformat/pull-request/245)
1. New <wind> element.
   A contribution from Olivier Crave
    * [Pull request 240](https://bitbucket.org/osrf/sdformat/pull-request/240)
1. Add scale to model state
    * [Pull request 246](https://bitbucket.org/osrf/sdformat/pull-request/246)
1. Use stof functions to parse hex strings as floating point params.
   A contribution from Rich Mattes
    * [Pull request 250](https://bitbucket.org/osrf/sdformat/pull-request/250)
1. Fix memory leaks.
   A contribution from Silvio Traversaro
    * [Pull request 249](https://bitbucket.org/osrf/sdformat/pull-request/249)
1. Update SDF to version 1.6: new style for representing the noise properties
   of an `imu`
    * [Pull request 243](https://bitbucket.org/osrf/sdformat/pull-request/243)
    * [Pull request 199](https://bitbucket.org/osrf/sdformat/pull-requests/199)

## SDFormat 3.0

### SDFormat 3.X.X (201X-XX-XX)

1. Improve precision of floating point parameters
     * [Pull request 273](https://bitbucket.org/osrf/sdformat/pull-requests/273)
     * [Pull request 276](https://bitbucket.org/osrf/sdformat/pull-requests/276)

### SDFormat 3.7.0 (2015-11-20)

1. Add spring pass through for sdf3
     * [Design document](https://bitbucket.org/osrf/gazebo_design/pull-requests/23)
     * [Pull request 242](https://bitbucket.org/osrf/sdformat/pull-request/242)

1. Support frame specification in SDF
     * [Pull request 237](https://bitbucket.org/osrf/sdformat/pull-request/237)

1. Remove boost from SDFExtension
     * [Pull request 229](https://bitbucket.org/osrf/sdformat/pull-request/229)

### SDFormat 3.6.0 (2015-10-27)

1. Add light state
    * [Pull request 227](https://bitbucket.org/osrf/sdformat/pull-request/227)
1. redo pull request #222 for sdf3 branch
    * [Pull request 232](https://bitbucket.org/osrf/sdformat/pull-request/232)
1. Fix links in API documentation
    * [Pull request 231](https://bitbucket.org/osrf/sdformat/pull-request/231)

### SDFormat 3.5.0 (2015-10-07)

1. Camera lens description (Replaces #213)
    * [Pull request 215](https://bitbucket.org/osrf/sdformat/pull-request/215)
1. Fix shared pointer reference loop in Element and memory leak (#104)
    * [Pull request 230](https://bitbucket.org/osrf/sdformat/pull-request/230)

### SDFormat 3.4.0 (2015-10-05)

1. Support nested model states
    * [Pull request 223](https://bitbucket.org/osrf/sdformat/pull-request/223)
1. Cleaner way to set SDF_PATH for tests
    * [Pull request 226](https://bitbucket.org/osrf/sdformat/pull-request/226)

### SDFormat 3.3.0 (2015-09-15)

1. Windows Boost linking errors
    * [Pull request 206](https://bitbucket.org/osrf/sdformat/pull-request/206)
1. Nested SDF -> sdf3
    * [Pull request 221](https://bitbucket.org/osrf/sdformat/pull-request/221)
1. Pointer types
    * [Pull request 218](https://bitbucket.org/osrf/sdformat/pull-request/218)
1. Torsional friction default surface radius not infinity
    * [Pull request 217](https://bitbucket.org/osrf/sdformat/pull-request/217)

### SDFormat 3.2.2 (2015-08-24)

1. Added battery element (contribution from Olivier Crave)
     * [Pull request #204](https://bitbucket.org/osrf/sdformat/pull-request/204)
1. Torsional friction backport
     * [Pull request #211](https://bitbucket.org/osrf/sdformat/pull-request/211)
1. Allow Visual Studio 2015
     * [Pull request #208](https://bitbucket.org/osrf/sdformat/pull-request/208)

### SDFormat 3.1.1 (2015-08-03)

1. Fix tinyxml linking error
     * [Pull request #209](https://bitbucket.org/osrf/sdformat/pull-request/209)

### SDFormat 3.1.0 (2015-08-02)

1. Added logical camera sensor to SDF
     * [Pull request #207](https://bitbucket.org/osrf/sdformat/pull-request/207)

### SDFormat 3.0.0 (2015-07-24)

1. Added battery to SDF
     * [Pull request 204](https://bitbucket.org/osrf/sdformat/pull-request/204)
1. Added altimeter sensor to SDF
     * [Pull request #197](https://bitbucket.org/osrf/sdformat/pull-request/197)
1. Added magnetometer sensor to SDF
     * [Pull request 198](https://bitbucket.org/osrf/sdformat/pull-request/198)
1. Fix detection of XML parsing errors
     * [Pull request 190](https://bitbucket.org/osrf/sdformat/pull-request/190)
1. Support for fixed joints
     * [Pull request 194](https://bitbucket.org/osrf/sdformat/pull-request/194)
1. Adding iterations to state
     * [Pull request 188](https://bitbucket.org/osrf/sdformat/pull-request/188)
1. Convert to use ignition-math
     * [Pull request 173](https://bitbucket.org/osrf/sdformat/pull-request/173)
1. Add world origin to scene
     * [Pull request 183](https://bitbucket.org/osrf/sdformat/pull-request/183)
1. Fix collide bitmask
     * [Pull request 182](https://bitbucket.org/osrf/sdformat/pull-request/182)
1. Adding meta information to visuals
     * [Pull request 180](https://bitbucket.org/osrf/sdformat/pull-request/180)
1. Add projection type to gui camera
     * [Pull request 178](https://bitbucket.org/osrf/sdformat/pull-request/178)
1. Fix print description to include attribute description
     * [Pull request 170](https://bitbucket.org/osrf/sdformat/pull-request/170)
1. Add -std=c++11 flag to sdf_config.cmake.in and sdformat.pc.in, needed by downstream code
     * [Pull request 172](https://bitbucket.org/osrf/sdformat/pull-request/172)
1. Added boost::any accessor for Param and Element
     * [Pull request 166](https://bitbucket.org/osrf/sdformat/pull-request/166)
1. Remove tinyxml from dependency list
     * [Pull request 152](https://bitbucket.org/osrf/sdformat/pull-request/152)
1. Added self_collide element for model
     * [Pull request 149](https://bitbucket.org/osrf/sdformat/pull-request/149)
1. Added a collision bitmask field to sdf-1.5 and c++11 support
     * [Pull request 145](https://bitbucket.org/osrf/sdformat/pull-request/145)
1. Fix problems with latin locales and decimal numbers (issue #60)
     * [Pull request 147](https://bitbucket.org/osrf/sdformat/pull-request/147)
     * [Issue 60](https://bitbucket.org/osrf/sdformat/issues/60)

## SDFormat 2.x

1. rename cfm_damping --> implicit_spring_damper
     * [Pull request 59](https://bitbucket.org/osrf/sdformat/pull-request/59)
1. add gear_ratio and reference_body for gearbox joint.
     * [Pull request 62](https://bitbucket.org/osrf/sdformat/pull-request/62)
1. Update joint stop stiffness and dissipation
     * [Pull request 61](https://bitbucket.org/osrf/sdformat/pull-request/61)
1. Support for GNUInstallDirs
     * [Pull request 64](https://bitbucket.org/osrf/sdformat/pull-request/64)
1. `<use_true_size>` element used by DEM heightmaps
     * [Pull request 67](https://bitbucket.org/osrf/sdformat/pull-request/67)
1. Do not export urdf symbols in sdformat 1.4
     * [Pull request 75](https://bitbucket.org/osrf/sdformat/pull-request/75)
1. adding deformable properties per issue #32
     * [Pull request 78](https://bitbucket.org/osrf/sdformat/pull-request/78)
     * [Issue 32](https://bitbucket.org/osrf/sdformat/issues/32)
1. Support to use external URDF
     * [Pull request 77](https://bitbucket.org/osrf/sdformat/pull-request/77)
1. Add lighting element to visual
     * [Pull request 79](https://bitbucket.org/osrf/sdformat/pull-request/79)
1. SDF 1.5: add flag to fix joint axis frame #43 (gazebo issue 494)
     * [Pull request 83](https://bitbucket.org/osrf/sdformat/pull-request/83)
     * [Issue 43](https://bitbucket.org/osrf/sdformat/issues/43)
     * [Gazebo issue 494](https://bitbucket.org/osrf/gazebo/issues/494)
1. Implement SDF_PROTOCOL_VERSION (issue #51)
     * [Pull request 90](https://bitbucket.org/osrf/sdformat/pull-request/90)
1. Port sdformat to compile on Windows (MSVC)
     * [Pull request 101](https://bitbucket.org/osrf/sdformat/pull-request/101)
1. Separate material properties in material.sdf
     * [Pull request 104](https://bitbucket.org/osrf/sdformat/pull-request/104)
1. Add road textures (repeat pull request #104 for sdf_2.0)
     * [Pull request 105](https://bitbucket.org/osrf/sdformat/pull-request/105)
1. Add Extruded Polylines as a model
     * [Pull request 93](https://bitbucket.org/osrf/sdformat/pull-request/93)
1. Added polyline for sdf_2.0
     * [Pull request 106](https://bitbucket.org/osrf/sdformat/pull-request/106)
1. Add spring_reference and spring_stiffness tags to joint axis dynamics
     * [Pull request 102](https://bitbucket.org/osrf/sdformat/pull-request/102)
1. Fix actor static
     * [Pull request 110](https://bitbucket.org/osrf/sdformat/pull-request/110)
1. New <Population> element
     * [Pull request 112](https://bitbucket.org/osrf/sdformat/pull-request/112)
1. Add camera distortion element
     * [Pull request 120](https://bitbucket.org/osrf/sdformat/pull-request/120)
1. Inclusion of magnetic field strength sensor
     * [Pull request 123](https://bitbucket.org/osrf/sdformat/pull-request/123)
1. Properly add URDF gazebo extensions blobs to SDF joint elements
     * [Pull request 125](https://bitbucket.org/osrf/sdformat/pull-request/125)
1. Allow gui plugins to be specified in SDF
     * [Pull request 127](https://bitbucket.org/osrf/sdformat/pull-request/127)
1. Backport magnetometer
     * [Pull request 128](https://bitbucket.org/osrf/sdformat/pull-request/128)
1. Add flag for MOI rescaling to sdf 1.4
     * [Pull request 121](https://bitbucket.org/osrf/sdformat/pull-request/121)
1. Parse urdf joint friction parameters, add corresponding test
     * [Pull request 129](https://bitbucket.org/osrf/sdformat/pull-request/129)
1. Allow reading of boolean values from plugin elements.
     * [Pull request 132](https://bitbucket.org/osrf/sdformat/pull-request/132)
1. Implement generation of XML Schema files (issue #2)
     * [Pull request 91](https://bitbucket.org/osrf/sdformat/pull-request/91)
1. Fix build for OS X 10.10
     * [Pull request 135](https://bitbucket.org/osrf/sdformat/pull-request/135)
1. Improve performance in loading <include> SDF elements
     * [Pull request 138](https://bitbucket.org/osrf/sdformat/pull-request/138)
1. Added urdf gazebo extension option to disable fixed joint lumping
     * [Pull request 133](https://bitbucket.org/osrf/sdformat/pull-request/133)
1. Support urdfdom 0.3 (alternative to pull request #122)
     * [Pull request 141](https://bitbucket.org/osrf/sdformat/pull-request/141)
1. Update list of supported joint types
     * [Pull request 142](https://bitbucket.org/osrf/sdformat/pull-request/142)
1. Ignore unknown elements
     * [Pull request 148](https://bitbucket.org/osrf/sdformat/pull-request/148)
1. Physics preset attributes
     * [Pull request 146](https://bitbucket.org/osrf/sdformat/pull-request/146)
1. Backport fix for latin locales (pull request #147)
     * [Pull request 150](https://bitbucket.org/osrf/sdformat/pull-request/150)

## SDFormat 1.4

### SDFormat 1.4.8 (2013-09-06)

1. Fix inertia transformations when reducing fixed joints in URDF
    * [Pull request 48](https://bitbucket.org/osrf/sdformat/pull-request/48/fix-for-issue-22-reducing-inertia-across/diff)
1. Add <use_terrain_paging> element to support terrain paging in gazebo
    * [Pull request 47](https://bitbucket.org/osrf/sdformat/pull-request/47/add-element-inside-heightmap/diff)
1. Further reduce console output when using URDF models
    * [Pull request 46](https://bitbucket.org/osrf/sdformat/pull-request/46/convert-a-few-more-sdfwarns-to-sdflog-fix/diff)
    * [Commit](https://bitbucket.org/osrf/sdformat/commits/b15d5a1ecc57abee6691618d02d59bbc3d1b84dc)

### SDFormat 1.4.7 (2013-08-22)

1. Direct console messages to std_err
    * [Pull request 44](https://bitbucket.org/osrf/sdformat/pull-request/44/fix-19-direct-all-messages-to-std_err)

### SDFormat 1.4.6 (2013-08-20)

1. Add tags for GPS sensor and sensor noise
    * [Pull request 36](https://bitbucket.org/osrf/sdformat/pull-request/36/gps-sensor-sensor-noise-and-spherical)
1. Add tags for wireless transmitter/receiver models
    * [Pull request 34](https://bitbucket.org/osrf/sdformat/pull-request/34/transceiver-support)
    * [Pull request 43](https://bitbucket.org/osrf/sdformat/pull-request/43/updated-description-of-the-transceiver-sdf)
1. Add tags for playback of audio files in Gazebo
    * [Pull request 26](https://bitbucket.org/osrf/sdformat/pull-request/26/added-audio-tags)
    * [Pull request 35](https://bitbucket.org/osrf/sdformat/pull-request/35/move-audio-to-link-and-playback-on-contact)
1. Add tags for simbody physics parameters
    * [Pull request 32](https://bitbucket.org/osrf/sdformat/pull-request/32/merging-some-updates-from-simbody-branch)
1. Log messages to a file, reduce console output
    * [Pull request 33](https://bitbucket.org/osrf/sdformat/pull-request/33/log-messages-to-file-8)
1. Generalize ode's <provide_feedback> element
    * [Pull request 38](https://bitbucket.org/osrf/sdformat/pull-request/38/add-provide_feedback-for-bullet-joint)
1. Various bug, style and test fixes

### SDFormat 1.4.5 (2013-07-23)

1. Deprecated Gazebo's internal SDF code
1. Use templatized Get functions for retrieving values from SDF files
1. Removed dependency on ROS<|MERGE_RESOLUTION|>--- conflicted
+++ resolved
@@ -59,15 +59,12 @@
 
 ### SDFormat 6.X.X (20XX-XX-XX)
 
-<<<<<<< HEAD
-=======
 1. Fix ign library path on macOS.
     * [Pull request 552](https://bitbucket.org/osrf/sdformat/pull-requests/552)
 
 1. Use `ign sdf --check` to check sibling elements of the same type for non-unique names.
     * [Pull request 554](https://bitbucket.org/osrf/sdformat/pull-requests/554)
 
->>>>>>> 569de777
 1. Converter: remove all matching elements specified by `<remove>` tag.
     * [Pull request 551](https://bitbucket.org/osrf/sdformat/pull-requests/551)
 
