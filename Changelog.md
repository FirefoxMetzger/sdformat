## SDFormat 8.0

### SDFormat 8.X.X (201X-XX-XX)

<<<<<<< HEAD
1. Apply rule of five for various DOM classes
   * [Pull request 524](https://bitbucket.org/osrf/sdformat/pull-requests/524)
=======
1. Added Altimeter SDF DOM
   * [Pull request 527](https://bitbucket.org/osrf/sdformat/pull-requests/527)
>>>>>>> 16559a26

1. Add Scene SDF DOM
   * [Pull request 517](https://bitbucket.org/osrf/sdformat/pull-requests/517)

1. Add PBR material SDF element
   * [Pull request 512](https://bitbucket.org/osrf/sdformat/pull-requests/512)

1. Set geometry shapes
   * [Pull request 515](https://bitbucket.org/osrf/sdformat/pull-requests/515)

### SDFormat 8.0.0 (2019-03-01)

1. Rename depth camera from 'depth' to 'depth_camera'
   * [Pull request 507](https://bitbucket.org/osrf/sdformat/pull-requests/507)

1. Rename enum Ray to Lidar
   * [Pull request 502](https://bitbucket.org/osrf/sdformat/pull-requests/502)

1. Add support for files that have light tags in the root
   * [Pull request 499](https://bitbucket.org/osrf/sdformat/pull-requests/499)

1. Fix locale problems of std::stringstream and of Param::ValueFromString
   * [Pull request 492](https://bitbucket.org/osrf/sdformat/pull-requests/492)
   * Contribution by Silvio Traversaro

1. Add functions to set visual dom's geometry and material
   * [Pull request 490](https://bitbucket.org/osrf/sdformat/pull-requests/490)

1. Change cmake project name to sdformat8, export cmake targets
   * [Pull request 475](https://bitbucket.org/osrf/sdformat/pull-requests/475)
   * [Pull request 476](https://bitbucket.org/osrf/sdformat/pull-requests/476)

1. SDF DOM: Add copy constructor and assignment operator to Light. Add lights to Link
   * [Pull request 469](https://bitbucket.org/osrf/sdformat/pull-requests/469)

1. Make `<limit>` a required element for `<axis2>`
   * [Pull request #472](https://bitbucket.org/osrf/sdformat/pull-requests/472)

1. SDF DOM: Add DOM methods for setting axis and thread pitch in `sdf::Joint`
   * [Pull request #471](https://bitbucket.org/osrf/sdformat/pull-requests/471)
   * [Pull request #474](https://bitbucket.org/osrf/sdformat/pull-requests/474)

1. SDF DOM: Add copy constructors and assignment operator to JointAxis
   * [Pull request #470](https://bitbucket.org/osrf/sdformat/pull-requests/470)

1. Removed boost
   * [Pull request #438](https://bitbucket.org/osrf/sdformat/pull-requests/438)

1. Versioned namespace
   * [Pull request 464](https://bitbucket.org/osrf/sdformat/pull-requests/464)

1. Versioned library install
   * [Pull request 463](https://bitbucket.org/osrf/sdformat/pull-requests/463)

1. Add SetGeom to Collision
   * [Pull request 465](https://bitbucket.org/osrf/sdformat/pull-requests/465)

1. SDF DOM: Add copy/move constructors and assignment operator to Geometry
   * [Pull request 460](https://bitbucket.org/osrf/sdformat/pull-requests/460)

1. SDF DOM: Add copy/move constructors and assignment operator to Material
   * [Pull request 461](https://bitbucket.org/osrf/sdformat/pull-requests/461)

1. Add collision_detector to dart physics config
    * [Pull request 440](https://bitbucket.org/osrf/sdformat/pull-requests/440)

1. Fix cpack now that project name has version number
    * [Pull request 478](https://bitbucket.org/osrf/sdformat/pull-requests/478)

1. Animation tension
    * [Pull request 466](https://bitbucket.org/osrf/sdformat/pull-requests/466)

1. Add "geometry" for sonar collision shape
    * [Pull request 479](https://bitbucket.org/osrf/sdformat/pull-requests/479)

1. Fix Gui copy constructor
    * [Pull request 486](https://bitbucket.org/osrf/sdformat/pull-requests/486)

1. Sensor DOM
    * [Pull request 488](https://bitbucket.org/osrf/sdformat/pull-requests/488)
    * [Pull request 481](https://bitbucket.org/osrf/sdformat/pull-requests/481)

## SDFormat 7.0

### SDFormat 7.0.0 (xxxx-xx-xx)

1. Preserve XML elements that are not part of the SDF specification.
   * [Pull request 449](https://bitbucket.org/osrf/sdformat/pull-requests/449)

1. Embed SDF specification files directly in libsdformat.so.
   * [Pull request 434](https://bitbucket.org/osrf/sdformat/pull-requests/434)

1. Removed support for SDF spec versions 1.0 and 1.2
   * [Pull request #432](https://bitbucket.org/osrf/sdformat/pull-requests/432)

1. SDF DOM: Additions to the document object model.
   * [Pull request 433](https://bitbucket.org/osrf/sdformat/pull-requests/433)
   * [Pull request 441](https://bitbucket.org/osrf/sdformat/pull-requests/441)
   * [Pull request 442](https://bitbucket.org/osrf/sdformat/pull-requests/442)
   * [Pull request 445](https://bitbucket.org/osrf/sdformat/pull-requests/445)
   * [Pull request 451](https://bitbucket.org/osrf/sdformat/pull-requests/451)
   * [Pull request 455](https://bitbucket.org/osrf/sdformat/pull-requests/455)
   * [Pull request 481](https://bitbucket.org/osrf/sdformat/pull-requests/481)

1. SDF DOM: Add Element() accessor to Gui, JointAxis and World classes.
   * [Pull request 450](https://bitbucket.org/osrf/sdformat/pull-requests/450)

1. Adds the equalivent of gz sdf -d to sdformat. The command line option
   will print the full description of the SDF spec.
   * [Pull request 424](https://bitbucket.org/osrf/sdformat/pull-requests/424)

1. Adds the equalivent of gz sdf -p to sdformat. The command line option
   will convert and print the specified sdf file.
   * [Pull request 494](https://bitbucket.org/osrf/sdformat/pull-requests/494)

1. SDF DOM: Additions to the document object model.
   * [Pull request 393](https://bitbucket.org/osrf/sdformat/pull-requests/393)
   * [Pull request 394](https://bitbucket.org/osrf/sdformat/pull-requests/394)
   * [Pull request 395](https://bitbucket.org/osrf/sdformat/pull-requests/395)
   * [Pull request 396](https://bitbucket.org/osrf/sdformat/pull-requests/396)
   * [Pull request 397](https://bitbucket.org/osrf/sdformat/pull-requests/397)
   * [Pull request 406](https://bitbucket.org/osrf/sdformat/pull-requests/406)
   * [Pull request 407](https://bitbucket.org/osrf/sdformat/pull-requests/407)
   * [Pull request 410](https://bitbucket.org/osrf/sdformat/pull-requests/410)
   * [Pull request 415](https://bitbucket.org/osrf/sdformat/pull-requests/415)
   * [Pull request 420](https://bitbucket.org/osrf/sdformat/pull-requests/420)


## SDFormat 6.0

### SDFormat 6.X.X (20XX-XX-XX)

### SDFormat 6.2.0 (2019-01-17)

1. Add geometry for sonar collision shape
    * [Pull request 495](https://bitbucket.org/osrf/sdformat/pull-requests/495)

1. Add camera intrinsics (fx, fy, cx, cy, s)
    * [Pull request 496](https://bitbucket.org/osrf/sdformat/pull-requests/496)

1. Add actor trajectory tension parameter
    * [Pull request 466](https://bitbucket.org/osrf/sdformat/pull-requests/466)


### SDFormat 6.1.0 (2018-10-04)

1. Add collision\_detector to dart physics config
    * [Pull request 440](https://bitbucket.org/osrf/sdformat/pull-requests/440)

1. Fix Windows support for SDFormat6
    * [Pull request 401](https://bitbucket.org/osrf/sdformat/pull-requests/401)

1. root.sdf: default sdf version 1.6
    * [Pull request 425](https://bitbucket.org/osrf/sdformat/pull-requests/425)

1. parser\_urdf: print value of highstop instead of pointer address
    * [Pull request 408](https://bitbucket.org/osrf/sdformat/pull-requests/408)

1. Tweak error output so jenkins doesn't think it's a compiler warning
    * [Pull request 402](https://bitbucket.org/osrf/sdformat/pull-requests/402)


### SDFormat 6.0.0 (2018-01-25)

1. SDF DOM: Added a document object model.
    * [Pull request 387](https://bitbucket.org/osrf/sdformat/pull-requests/387)
    * [Pull request 389](https://bitbucket.org/osrf/sdformat/pull-requests/389)

1. Add simplified ``readFile`` function.
    * [Pull request 347](https://bitbucket.org/osrf/sdformat/pull-requests/347)

1. Remove boost::lexical cast instances
    * [Pull request 342](https://bitbucket.org/osrf/sdformat/pull-requests/342)

1. Remove boost regex and iostreams as dependencies
    * [Pull request 302](https://bitbucket.org/osrf/sdformat/pull-requests/302)

1. Change certain error checks from asserts to throwing
   sdf::AssertionInternalError, which is more appropriate for a library.
    * [Pull request 315](https://bitbucket.org/osrf/sdformat/pull-requests/315)

1. Updated the internal copy of urdfdom to 1.0, removing more of boost.
    * [Pull request 324](https://bitbucket.org/osrf/sdformat/pull-requests/324)

1. urdfdom 1.0 is now required on all platforms.
    * [Pull request 324](https://bitbucket.org/osrf/sdformat/pull-requests/324)

1. Remove boost filesystem as a dependency
    * [Pull request 335](https://bitbucket.org/osrf/sdformat/pull-requests/335)
    * [Pull request 338](https://bitbucket.org/osrf/sdformat/pull-requests/338)
    * [Pull request 339](https://bitbucket.org/osrf/sdformat/pull-requests/339)

1. Deprecated sdf::Color, and switch to use ignition::math::Color
    * [Pull request 330](https://bitbucket.org/osrf/sdformat/pull-requests/330)

## SDFormat 5.x

### SDFormat 5.x.x (2017-xx-xx)

### SDFormat 5.3.0 (2017-11-13)

1. Added wrapper around root SDF for an SDF element
    * [Pull request 378](https://bitbucket.org/osrf/sdformat/pull-request/378)
    * [Pull request 372](https://bitbucket.org/osrf/sdformat/pull-request/372)

1. Add ODE parallelization parameters: threaded islands and position correction
    * [Pull request 380](https://bitbucket.org/osrf/sdformat/pull-request/380)

1. surface.sdf: expand documentation of friction and slip coefficients
    * [Pull request 343](https://bitbucket.org/osrf/sdformat/pull-request/343)

1. Add preserveFixedJoint option to the URDF parser
    * [Pull request 352](https://bitbucket.org/osrf/sdformat/pull-request/352)

1. Add light as child of link
    * [Pull request 373](https://bitbucket.org/osrf/sdformat/pull-request/373)

### SDFormat 5.2.0 (2017-08-03)

1. Added a block for DART-specific physics properties.
    * [Pull request 369](https://bitbucket.org/osrf/sdformat/pull-requests/369)

1. Fix parser to read plugin child elements within an `<include>`
    * [Pull request 350](https://bitbucket.org/osrf/sdformat/pull-request/350)

1. Choosing models with more recent sdf version with `<include>` tag
    * [Pull request 291](https://bitbucket.org/osrf/sdformat/pull-request/291)
    * [Issue 123](https://bitbucket.org/osrf/sdformat/issues/123)

1. Added `<category_bitmask>` to 1.6 surface contact parameters
    * [Pull request 318](https://bitbucket.org/osrf/sdformat/pull-request/318)

1. Support light insertion in state
    * [Pull request 325](https://bitbucket.org/osrf/sdformat/pull-request/325)

1. Case insensitive boolean strings
    * [Pull request 322](https://bitbucket.org/osrf/sdformat/pull-request/322)

1. Enable coverage testing
    * [Pull request 317](https://bitbucket.org/osrf/sdformat/pull-request/317)

1. Add `friction_model` parameter to ode solver
    * [Pull request 294](https://bitbucket.org/osrf/sdformat/pull-request/294)
    * [Gazebo pull request 1522](https://bitbucket.org/osrf/gazebo/pull-request/1522)

1. Add cmake `@PKG_NAME@_LIBRARY_DIRS` variable to cmake config file
    * [Pull request 292](https://bitbucket.org/osrf/sdformat/pull-request/292)

### SDFormat 5.1.0 (2017-02-22)

1. Fixed `sdf::convertFile` and `sdf::convertString` always converting to latest version
    * [Pull request 320](https://bitbucket.org/osrf/sdformat/pull-requests/320)
1. Added back the ability to set sdf version at runtime
    * [Pull request 307](https://bitbucket.org/osrf/sdformat/pull-requests/307)

### SDFormat 5.0.0 (2017-01-25)

1. Removed SDFormat 4 deprecations
    * [Pull request 295](https://bitbucket.org/osrf/sdformat/pull-requests/295)

1. Added an example
    * [Pull request 275](https://bitbucket.org/osrf/sdformat/pull-requests/275)

1. Move functions that use TinyXML classes in private headers
   A contribution from Silvio Traversaro
    * [Pull request 262](https://bitbucket.org/osrf/sdformat/pull-requests/262)

1. Fix issues found by the Coverity tool
   A contribution from Olivier Crave
    * [Pull request 259](https://bitbucket.org/osrf/sdformat/pull-requests/259)

1. Add tag to allow for specification of initial joint position
    * [Pull request 279](https://bitbucket.org/osrf/sdformat/pull-requests/279)

1. Require ignition-math3 as dependency
    * [Pull request 299](https://bitbucket.org/osrf/sdformat/pull-requests/299)

1. Simplifier way of retrieving a value from SDF using Get
    * [Pull request 285](https://bitbucket.org/osrf/sdformat/pull-requests/285)

## SDFormat 4.0

### SDFormat 4.x.x (2017-xx-xx)

### SDFormat 4.4.0 (2017-10-26)

1. Add ODE parallelization parameters: threaded islands and position correction
    * [Pull request 380](https://bitbucket.org/osrf/sdformat/pull-request/380)

1. surface.sdf: expand documentation of friction and slip coefficients
    * [Pull request 343](https://bitbucket.org/osrf/sdformat/pull-request/343)

1. Add preserveFixedJoint option to the URDF parser
    * [Pull request 352](https://bitbucket.org/osrf/sdformat/pull-request/352)

1. Add light as child of link
    * [Pull request 373](https://bitbucket.org/osrf/sdformat/pull-request/373)

### SDFormat 4.3.2 (2017-07-19)

1. Add documentation for `Element::GetFirstElement()` and `Element::GetNextElement()`
    * [Pull request 341](https://bitbucket.org/osrf/sdformat/pull-request/341)

1. Fix parser to read plugin child elements within an `<include>`
    * [Pull request 350](https://bitbucket.org/osrf/sdformat/pull-request/350)

### SDFormat 4.3.1 (2017-03-24)

1. Fix segmentation Fault in `sdf::getBestSupportedModelVersion`
    * [Pull request 327](https://bitbucket.org/osrf/sdformat/pull-requests/327)
    * [Issue 152](https://bitbucket.org/osrf/sdformat/issues/152)

### SDFormat 4.3.0 (2017-03-20)

1. Choosing models with more recent sdf version with `<include>` tag
    * [Pull request 291](https://bitbucket.org/osrf/sdformat/pull-request/291)
    * [Issue 123](https://bitbucket.org/osrf/sdformat/issues/123)

1. Added `<category_bitmask>` to 1.6 surface contact parameters
    * [Pull request 318](https://bitbucket.org/osrf/sdformat/pull-request/318)

1. Support light insertion in state
    * [Pull request 325](https://bitbucket.org/osrf/sdformat/pull-request/325)

1. Case insensitive boolean strings
    * [Pull request 322](https://bitbucket.org/osrf/sdformat/pull-request/322)

1. Enable coverage testing
    * [Pull request 317](https://bitbucket.org/osrf/sdformat/pull-request/317)

1. Add `friction_model` parameter to ode solver
    * [Pull request 294](https://bitbucket.org/osrf/sdformat/pull-request/294)
    * [Gazebo pull request 1522](https://bitbucket.org/osrf/gazebo/pull-request/1522)

1. Added `sampling` parameter to `<heightmap>` SDF element.
    * [Pull request 293](https://bitbucket.org/osrf/sdformat/pull-request/293)

1. Added Migration guide
    * [Pull request 290](https://bitbucket.org/osrf/sdformat/pull-request/290)

1. Add cmake `@PKG_NAME@_LIBRARY_DIRS` variable to cmake config file
    * [Pull request 292](https://bitbucket.org/osrf/sdformat/pull-request/292)

### SDFormat 4.2.0 (2016-10-10)

1. Added tag to specify ODE friction model.
    * [Pull request 294](https://bitbucket.org/osrf/sdformat/pull-request/294)

1. Fix URDF to SDF `self_collide` bug.
    * [Pull request 287](https://bitbucket.org/osrf/sdformat/pull-request/287)

1. Added IMU orientation specification to SDF.
    * [Pull request 284](https://bitbucket.org/osrf/sdformat/pull-request/284)

### SDFormat 4.1.1 (2016-07-08)

1. Added documentation and animation to `<actor>` element.
    * [Pull request 280](https://bitbucket.org/osrf/sdformat/pull-request/280)

1. Added tag to specify initial joint position
    * [Pull request 279](https://bitbucket.org/osrf/sdformat/pull-request/279)

### SDFormat 4.1.0 (2016-04-01)

1. Added SDF conversion functions to parser including sdf::convertFile and sdf::convertString.
    * [Pull request 266](https://bitbucket.org/osrf/sdformat/pull-request/266)

1. Added an upload script
    * [Pull request 256](https://bitbucket.org/osrf/sdformat/pull-request/256)

### SDFormat 4.0.0 (2015-01-12)

1. Boost pointers and boost::function in the public API have been replaced
   by their std::equivalents (C++11 standard)
1. Move gravity and magnetic_field tags from physics to world
    * [Pull request 247](https://bitbucket.org/osrf/sdformat/pull-request/247)
1. Switch lump link prefix from lump:: to lump_
    * [Pull request 245](https://bitbucket.org/osrf/sdformat/pull-request/245)
1. New <wind> element.
   A contribution from Olivier Crave
    * [Pull request 240](https://bitbucket.org/osrf/sdformat/pull-request/240)
1. Add scale to model state
    * [Pull request 246](https://bitbucket.org/osrf/sdformat/pull-request/246)
1. Use stof functions to parse hex strings as floating point params.
   A contribution from Rich Mattes
    * [Pull request 250](https://bitbucket.org/osrf/sdformat/pull-request/250)
1. Fix memory leaks.
   A contribution from Silvio Traversaro
    * [Pull request 249](https://bitbucket.org/osrf/sdformat/pull-request/249)
1. Update SDF to version 1.6: new style for representing the noise properties
   of an `imu`
    * [Pull request 243](https://bitbucket.org/osrf/sdformat/pull-request/243)
    * [Pull request 199](https://bitbucket.org/osrf/sdformat/pull-requests/199)

## SDFormat 3.0

### SDFormat 3.X.X (201X-XX-XX)

1. Improve precision of floating point parameters
     * [Pull request 273](https://bitbucket.org/osrf/sdformat/pull-requests/273)
     * [Pull request 276](https://bitbucket.org/osrf/sdformat/pull-requests/276)

### SDFormat 3.7.0 (2015-11-20)

1. Add spring pass through for sdf3
     * [Design document](https://bitbucket.org/osrf/gazebo_design/pull-requests/23)
     * [Pull request 242](https://bitbucket.org/osrf/sdformat/pull-request/242)

1. Support frame specification in SDF
     * [Pull request 237](https://bitbucket.org/osrf/sdformat/pull-request/237)

1. Remove boost from SDFExtension
     * [Pull request 229](https://bitbucket.org/osrf/sdformat/pull-request/229)

### SDFormat 3.6.0 (2015-10-27)

1. Add light state
    * [Pull request 227](https://bitbucket.org/osrf/sdformat/pull-request/227)
1. redo pull request #222 for sdf3 branch
    * [Pull request 232](https://bitbucket.org/osrf/sdformat/pull-request/232)
1. Fix links in API documentation
    * [Pull request 231](https://bitbucket.org/osrf/sdformat/pull-request/231)

### SDFormat 3.5.0 (2015-10-07)

1. Camera lens description (Replaces #213)
    * [Pull request 215](https://bitbucket.org/osrf/sdformat/pull-request/215)
1. Fix shared pointer reference loop in Element and memory leak (#104)
    * [Pull request 230](https://bitbucket.org/osrf/sdformat/pull-request/230)

### SDFormat 3.4.0 (2015-10-05)

1. Support nested model states
    * [Pull request 223](https://bitbucket.org/osrf/sdformat/pull-request/223)
1. Cleaner way to set SDF_PATH for tests
    * [Pull request 226](https://bitbucket.org/osrf/sdformat/pull-request/226)

### SDFormat 3.3.0 (2015-09-15)

1. Windows Boost linking errors
    * [Pull request 206](https://bitbucket.org/osrf/sdformat/pull-request/206)
1. Nested SDF -> sdf3
    * [Pull request 221](https://bitbucket.org/osrf/sdformat/pull-request/221)
1. Pointer types
    * [Pull request 218](https://bitbucket.org/osrf/sdformat/pull-request/218)
1. Torsional friction default surface radius not infinity
    * [Pull request 217](https://bitbucket.org/osrf/sdformat/pull-request/217)

### SDFormat 3.2.2 (2015-08-24)

1. Added battery element (contribution from Olivier Crave)
     * [Pull request #204](https://bitbucket.org/osrf/sdformat/pull-request/204)
1. Torsional friction backport
     * [Pull request #211](https://bitbucket.org/osrf/sdformat/pull-request/211)
1. Allow Visual Studio 2015
     * [Pull request #208](https://bitbucket.org/osrf/sdformat/pull-request/208)

### SDFormat 3.1.1 (2015-08-03)

1. Fix tinyxml linking error
     * [Pull request #209](https://bitbucket.org/osrf/sdformat/pull-request/209)

### SDFormat 3.1.0 (2015-08-02)

1. Added logical camera sensor to SDF
     * [Pull request #207](https://bitbucket.org/osrf/sdformat/pull-request/207)

### SDFormat 3.0.0 (2015-07-24)

1. Added battery to SDF
     * [Pull request 204](https://bitbucket.org/osrf/sdformat/pull-request/204)
1. Added altimeter sensor to SDF
     * [Pull request #197](https://bitbucket.org/osrf/sdformat/pull-request/197)
1. Added magnetometer sensor to SDF
     * [Pull request 198](https://bitbucket.org/osrf/sdformat/pull-request/198)
1. Fix detection of XML parsing errors
     * [Pull request 190](https://bitbucket.org/osrf/sdformat/pull-request/190)
1. Support for fixed joints
     * [Pull request 194](https://bitbucket.org/osrf/sdformat/pull-request/194)
1. Adding iterations to state
     * [Pull request 188](https://bitbucket.org/osrf/sdformat/pull-request/188)
1. Convert to use ignition-math
     * [Pull request 173](https://bitbucket.org/osrf/sdformat/pull-request/173)
1. Add world origin to scene
     * [Pull request 183](https://bitbucket.org/osrf/sdformat/pull-request/183)
1. Fix collide bitmask
     * [Pull request 182](https://bitbucket.org/osrf/sdformat/pull-request/182)
1. Adding meta information to visuals
     * [Pull request 180](https://bitbucket.org/osrf/sdformat/pull-request/180)
1. Add projection type to gui camera
     * [Pull request 178](https://bitbucket.org/osrf/sdformat/pull-request/178)
1. Fix print description to include attribute description
     * [Pull request 170](https://bitbucket.org/osrf/sdformat/pull-request/170)
1. Add -std=c++11 flag to sdf_config.cmake.in and sdformat.pc.in, needed by downstream code
     * [Pull request 172](https://bitbucket.org/osrf/sdformat/pull-request/172)
1. Added boost::any accessor for Param and Element
     * [Pull request 166](https://bitbucket.org/osrf/sdformat/pull-request/166)
1. Remove tinyxml from dependency list
     * [Pull request 152](https://bitbucket.org/osrf/sdformat/pull-request/152)
1. Added self_collide element for model
     * [Pull request 149](https://bitbucket.org/osrf/sdformat/pull-request/149)
1. Added a collision bitmask field to sdf-1.5 and c++11 support
     * [Pull request 145](https://bitbucket.org/osrf/sdformat/pull-request/145)
1. Fix problems with latin locales and decimal numbers (issue #60)
     * [Pull request 147](https://bitbucket.org/osrf/sdformat/pull-request/147)
     * [Issue 60](https://bitbucket.org/osrf/sdformat/issues/60)

## SDFormat 2.x

1. rename cfm_damping --> implicit_spring_damper
     * [Pull request 59](https://bitbucket.org/osrf/sdformat/pull-request/59)
1. add gear_ratio and reference_body for gearbox joint.
     * [Pull request 62](https://bitbucket.org/osrf/sdformat/pull-request/62)
1. Update joint stop stiffness and dissipation
     * [Pull request 61](https://bitbucket.org/osrf/sdformat/pull-request/61)
1. Support for GNUInstallDirs
     * [Pull request 64](https://bitbucket.org/osrf/sdformat/pull-request/64)
1. `<use_true_size>` element used by DEM heightmaps
     * [Pull request 67](https://bitbucket.org/osrf/sdformat/pull-request/67)
1. Do not export urdf symbols in sdformat 1.4
     * [Pull request 75](https://bitbucket.org/osrf/sdformat/pull-request/75)
1. adding deformable properties per issue #32
     * [Pull request 78](https://bitbucket.org/osrf/sdformat/pull-request/78)
     * [Issue 32](https://bitbucket.org/osrf/sdformat/issues/32)
1. Support to use external URDF
     * [Pull request 77](https://bitbucket.org/osrf/sdformat/pull-request/77)
1. Add lighting element to visual
     * [Pull request 79](https://bitbucket.org/osrf/sdformat/pull-request/79)
1. SDF 1.5: add flag to fix joint axis frame #43 (gazebo issue 494)
     * [Pull request 83](https://bitbucket.org/osrf/sdformat/pull-request/83)
     * [Issue 43](https://bitbucket.org/osrf/sdformat/issues/43)
     * [Gazebo issue 494](https://bitbucket.org/osrf/gazebo/issues/494)
1. Implement SDF_PROTOCOL_VERSION (issue #51)
     * [Pull request 90](https://bitbucket.org/osrf/sdformat/pull-request/90)
1. Port sdformat to compile on Windows (MSVC)
     * [Pull request 101](https://bitbucket.org/osrf/sdformat/pull-request/101)
1. Separate material properties in material.sdf
     * [Pull request 104](https://bitbucket.org/osrf/sdformat/pull-request/104)
1. Add road textures (repeat pull request #104 for sdf_2.0)
     * [Pull request 105](https://bitbucket.org/osrf/sdformat/pull-request/105)
1. Add Extruded Polylines as a model
     * [Pull request 93](https://bitbucket.org/osrf/sdformat/pull-request/93)
1. Added polyline for sdf_2.0
     * [Pull request 106](https://bitbucket.org/osrf/sdformat/pull-request/106)
1. Add spring_reference and spring_stiffness tags to joint axis dynamics
     * [Pull request 102](https://bitbucket.org/osrf/sdformat/pull-request/102)
1. Fix actor static
     * [Pull request 110](https://bitbucket.org/osrf/sdformat/pull-request/110)
1. New <Population> element
     * [Pull request 112](https://bitbucket.org/osrf/sdformat/pull-request/112)
1. Add camera distortion element
     * [Pull request 120](https://bitbucket.org/osrf/sdformat/pull-request/120)
1. Inclusion of magnetic field strength sensor
     * [Pull request 123](https://bitbucket.org/osrf/sdformat/pull-request/123)
1. Properly add URDF gazebo extensions blobs to SDF joint elements
     * [Pull request 125](https://bitbucket.org/osrf/sdformat/pull-request/125)
1. Allow gui plugins to be specified in SDF
     * [Pull request 127](https://bitbucket.org/osrf/sdformat/pull-request/127)
1. Backport magnetometer
     * [Pull request 128](https://bitbucket.org/osrf/sdformat/pull-request/128)
1. Add flag for MOI rescaling to sdf 1.4
     * [Pull request 121](https://bitbucket.org/osrf/sdformat/pull-request/121)
1. Parse urdf joint friction parameters, add corresponding test
     * [Pull request 129](https://bitbucket.org/osrf/sdformat/pull-request/129)
1. Allow reading of boolean values from plugin elements.
     * [Pull request 132](https://bitbucket.org/osrf/sdformat/pull-request/132)
1. Implement generation of XML Schema files (issue #2)
     * [Pull request 91](https://bitbucket.org/osrf/sdformat/pull-request/91)
1. Fix build for OS X 10.10
     * [Pull request 135](https://bitbucket.org/osrf/sdformat/pull-request/135)
1. Improve performance in loading <include> SDF elements
     * [Pull request 138](https://bitbucket.org/osrf/sdformat/pull-request/138)
1. Added urdf gazebo extension option to disable fixed joint lumping
     * [Pull request 133](https://bitbucket.org/osrf/sdformat/pull-request/133)
1. Support urdfdom 0.3 (alternative to pull request #122)
     * [Pull request 141](https://bitbucket.org/osrf/sdformat/pull-request/141)
1. Update list of supported joint types
     * [Pull request 142](https://bitbucket.org/osrf/sdformat/pull-request/142)
1. Ignore unknown elements
     * [Pull request 148](https://bitbucket.org/osrf/sdformat/pull-request/148)
1. Physics preset attributes
     * [Pull request 146](https://bitbucket.org/osrf/sdformat/pull-request/146)
1. Backport fix for latin locales (pull request #147)
     * [Pull request 150](https://bitbucket.org/osrf/sdformat/pull-request/150)

## SDFormat 1.4

### SDFormat 1.4.8 (2013-09-06)

1. Fix inertia transformations when reducing fixed joints in URDF
    * [Pull request 48](https://bitbucket.org/osrf/sdformat/pull-request/48/fix-for-issue-22-reducing-inertia-across/diff)
1. Add <use_terrain_paging> element to support terrain paging in gazebo
    * [Pull request 47](https://bitbucket.org/osrf/sdformat/pull-request/47/add-element-inside-heightmap/diff)
1. Further reduce console output when using URDF models
    * [Pull request 46](https://bitbucket.org/osrf/sdformat/pull-request/46/convert-a-few-more-sdfwarns-to-sdflog-fix/diff)
    * [Commit](https://bitbucket.org/osrf/sdformat/commits/b15d5a1ecc57abee6691618d02d59bbc3d1b84dc)

### SDFormat 1.4.7 (2013-08-22)

1. Direct console messages to std_err
    * [Pull request 44](https://bitbucket.org/osrf/sdformat/pull-request/44/fix-19-direct-all-messages-to-std_err)

### SDFormat 1.4.6 (2013-08-20)

1. Add tags for GPS sensor and sensor noise
    * [Pull request 36](https://bitbucket.org/osrf/sdformat/pull-request/36/gps-sensor-sensor-noise-and-spherical)
1. Add tags for wireless transmitter/receiver models
    * [Pull request 34](https://bitbucket.org/osrf/sdformat/pull-request/34/transceiver-support)
    * [Pull request 43](https://bitbucket.org/osrf/sdformat/pull-request/43/updated-description-of-the-transceiver-sdf)
1. Add tags for playback of audio files in Gazebo
    * [Pull request 26](https://bitbucket.org/osrf/sdformat/pull-request/26/added-audio-tags)
    * [Pull request 35](https://bitbucket.org/osrf/sdformat/pull-request/35/move-audio-to-link-and-playback-on-contact)
1. Add tags for simbody physics parameters
    * [Pull request 32](https://bitbucket.org/osrf/sdformat/pull-request/32/merging-some-updates-from-simbody-branch)
1. Log messages to a file, reduce console output
    * [Pull request 33](https://bitbucket.org/osrf/sdformat/pull-request/33/log-messages-to-file-8)
1. Generalize ode's <provide_feedback> element
    * [Pull request 38](https://bitbucket.org/osrf/sdformat/pull-request/38/add-provide_feedback-for-bullet-joint)
1. Various bug, style and test fixes

### SDFormat 1.4.5 (2013-07-23)

1. Deprecated Gazebo's internal SDF code
1. Use templatized Get functions for retrieving values from SDF files
1. Removed dependency on ROS<|MERGE_RESOLUTION|>--- conflicted
+++ resolved
@@ -2,13 +2,11 @@
 
 ### SDFormat 8.X.X (201X-XX-XX)
 
-<<<<<<< HEAD
 1. Apply rule of five for various DOM classes
    * [Pull request 524](https://bitbucket.org/osrf/sdformat/pull-requests/524)
-=======
+
 1. Added Altimeter SDF DOM
    * [Pull request 527](https://bitbucket.org/osrf/sdformat/pull-requests/527)
->>>>>>> 16559a26
 
 1. Add Scene SDF DOM
    * [Pull request 517](https://bitbucket.org/osrf/sdformat/pull-requests/517)
