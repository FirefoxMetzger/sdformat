## SDFormat 7.0

### SDFormat 7.0.0 (xxxx-xx-xx)

<<<<<<< HEAD
1. Embed SDF specification files directly in libsdformat.so.
   * [Pull request 434](https://bitbucket.org/osrf/sdformat/pull-requests/434)
=======
1. Removed support for SDF spec versions 1.0 and 1.2
   * [Pull request #432](https://bitbucket.org/osrf/sdformat/pull-requests/432)
>>>>>>> 9ee41383

## SDFormat 6.0

### SDFormat 6.1.0 (xxxx-xx-xx)

1. Adds the equalivent of gz sdf -d to sdformat. The command line option
   will print the full description of the SDF spec.
   * [Pull request 424](https://bitbucket.org/osrf/sdformat/pull-requests/424)

1. SDF DOM: Additions to the document object model.
   * [Pull request 393](https://bitbucket.org/osrf/sdformat/pull-requests/393)
   * [Pull request 394](https://bitbucket.org/osrf/sdformat/pull-requests/394)
   * [Pull request 395](https://bitbucket.org/osrf/sdformat/pull-requests/395)
   * [Pull request 396](https://bitbucket.org/osrf/sdformat/pull-requests/396)
   * [Pull request 397](https://bitbucket.org/osrf/sdformat/pull-requests/397)
   * [Pull request 406](https://bitbucket.org/osrf/sdformat/pull-requests/406)
   * [Pull request 407](https://bitbucket.org/osrf/sdformat/pull-requests/407)
   * [Pull request 410](https://bitbucket.org/osrf/sdformat/pull-requests/410)
   * [Pull request 415](https://bitbucket.org/osrf/sdformat/pull-requests/415)
   * [Pull request 420](https://bitbucket.org/osrf/sdformat/pull-requests/420)
   * [Pull request 433](https://bitbucket.org/osrf/sdformat/pull-requests/433)

### SDFormat 6.0.0 (2018-01-25)

1. SDF DOM: Added a document object model.
   * [Pull request 387](https://bitbucket.org/osrf/sdformat/pull-requests/387)
   * [Pull request 389](https://bitbucket.org/osrf/sdformat/pull-requests/389)

1. Add simplified ``readFile`` function.
   * [Pull request 347](https://bitbucket.org/osrf/sdformat/pull-requests/347)

1. Remove boost::lexical cast instances
   * [Pull request 342](https://bitbucket.org/osrf/sdformat/pull-requests/342)

1. Remove boost regex and iostreams as dependencies
   * [Pull request 302](https://bitbucket.org/osrf/sdformat/pull-requests/302)

1. Change certain error checks from asserts to throwing
   sdf::AssertionInternalError, which is more appropriate for a library.
   * [Pull request 315](https://bitbucket.org/osrf/sdformat/pull-requests/315)

1. Updated the internal copy of urdfdom to 1.0, removing more of boost.
   * [Pull request 324](https://bitbucket.org/osrf/sdformat/pull-requests/324)

1. urdfdom 1.0 is now required on all platforms.
   * [Pull request 324](https://bitbucket.org/osrf/sdformat/pull-requests/324)

1. Remove boost filesystem as a dependency
   * [Pull request 335](https://bitbucket.org/osrf/sdformat/pull-requests/335)
   * [Pull request 338](https://bitbucket.org/osrf/sdformat/pull-requests/338)
   * [Pull request 339](https://bitbucket.org/osrf/sdformat/pull-requests/339)

1. Deprecated sdf::Color, and switch to use ignition::math::Color
   * [Pull request 330](https://bitbucket.org/osrf/sdformat/pull-requests/330)

## SDFormat 5.x

### SDFormat 5.x.x (2017-xx-xx)

### SDFormat 5.3.0 (2017-11-13)

1. Added wrapper around root SDF for an SDF element
    * [Pull request 378](https://bitbucket.org/osrf/sdformat/pull-request/378)
    * [Pull request 372](https://bitbucket.org/osrf/sdformat/pull-request/372)

1. Add ODE parallelization parameters: threaded islands and position correction
    * [Pull request 380](https://bitbucket.org/osrf/sdformat/pull-request/380)

1. surface.sdf: expand documentation of friction and slip coefficients
    * [Pull request 343](https://bitbucket.org/osrf/sdformat/pull-request/343)

1. Add preserveFixedJoint option to the URDF parser
    * [Pull request 352](https://bitbucket.org/osrf/sdformat/pull-request/352)

1. Add light as child of link
    * [Pull request 373](https://bitbucket.org/osrf/sdformat/pull-request/373)

### SDFormat 5.2.0 (2017-08-03)

1. Added a block for DART-specific physics properties.
    * [Pull request 369](https://bitbucket.org/osrf/sdformat/pull-requests/369)

1. Fix parser to read plugin child elements within an `<include>`
    * [Pull request 350](https://bitbucket.org/osrf/sdformat/pull-request/350)

1. Choosing models with more recent sdf version with `<include>` tag
    * [Pull request 291](https://bitbucket.org/osrf/sdformat/pull-request/291)
    * [Issue 123](https://bitbucket.org/osrf/sdformat/issues/123)

1. Added `<category_bitmask>` to 1.6 surface contact parameters
    * [Pull request 318](https://bitbucket.org/osrf/sdformat/pull-request/318)

1. Support light insertion in state
    * [Pull request 325](https://bitbucket.org/osrf/sdformat/pull-request/325)

1. Case insensitive boolean strings
    * [Pull request 322](https://bitbucket.org/osrf/sdformat/pull-request/322)

1. Enable coverage testing
    * [Pull request 317](https://bitbucket.org/osrf/sdformat/pull-request/317)

1. Add `friction_model` parameter to ode solver
    * [Pull request 294](https://bitbucket.org/osrf/sdformat/pull-request/294)
    * [Gazebo pull request 1522](https://bitbucket.org/osrf/gazebo/pull-request/1522)

1. Add cmake `@PKG_NAME@_LIBRARY_DIRS` variable to cmake config file
    * [Pull request 292](https://bitbucket.org/osrf/sdformat/pull-request/292)

### SDFormat 5.1.0 (2017-02-22)

1. Fixed `sdf::convertFile` and `sdf::convertString` always converting to latest version
    * [Pull request 320](https://bitbucket.org/osrf/sdformat/pull-requests/320)
1. Added back the ability to set sdf version at runtime
    * [Pull request 307](https://bitbucket.org/osrf/sdformat/pull-requests/307)

### SDFormat 5.0.0 (2017-01-25)

1. Removed SDFormat 4 deprecations
    * [Pull request 295](https://bitbucket.org/osrf/sdformat/pull-requests/295)

1. Added an example
    * [Pull request 275](https://bitbucket.org/osrf/sdformat/pull-requests/275)

1. Move functions that use TinyXML classes in private headers
   A contribution from Silvio Traversaro
    * [Pull request 262](https://bitbucket.org/osrf/sdformat/pull-requests/262)

1. Fix issues found by the Coverity tool
   A contribution from Olivier Crave
    * [Pull request 259](https://bitbucket.org/osrf/sdformat/pull-requests/259)

1. Add tag to allow for specification of initial joint position
    * [Pull request 279](https://bitbucket.org/osrf/sdformat/pull-requests/279)

1. Require ignition-math3 as dependency
    * [Pull request 299](https://bitbucket.org/osrf/sdformat/pull-requests/299)

1. Simplifier way of retrieving a value from SDF using Get
    * [Pull request 285](https://bitbucket.org/osrf/sdformat/pull-requests/285)

## SDFormat 4.0

### SDFormat 4.x.x (2017-xx-xx)

### SDFormat 4.4.0 (2017-10-26)

1. Add ODE parallelization parameters: threaded islands and position correction
    * [Pull request 380](https://bitbucket.org/osrf/sdformat/pull-request/380)

1. surface.sdf: expand documentation of friction and slip coefficients
    * [Pull request 343](https://bitbucket.org/osrf/sdformat/pull-request/343)

1. Add preserveFixedJoint option to the URDF parser
    * [Pull request 352](https://bitbucket.org/osrf/sdformat/pull-request/352)

1. Add light as child of link
    * [Pull request 373](https://bitbucket.org/osrf/sdformat/pull-request/373)

### SDFormat 4.3.2 (2017-07-19)

1. Add documentation for `Element::GetFirstElement()` and `Element::GetNextElement()`
    * [Pull request 341](https://bitbucket.org/osrf/sdformat/pull-request/341)

1. Fix parser to read plugin child elements within an `<include>`
    * [Pull request 350](https://bitbucket.org/osrf/sdformat/pull-request/350)

### SDFormat 4.3.1 (2017-03-24)

1. Fix segmentation Fault in `sdf::getBestSupportedModelVersion`
    * [Pull request 327](https://bitbucket.org/osrf/sdformat/pull-requests/327)
    * [Issue 152](https://bitbucket.org/osrf/sdformat/issues/152)

### SDFormat 4.3.0 (2017-03-20)

1. Choosing models with more recent sdf version with `<include>` tag
    * [Pull request 291](https://bitbucket.org/osrf/sdformat/pull-request/291)
    * [Issue 123](https://bitbucket.org/osrf/sdformat/issues/123)

1. Added `<category_bitmask>` to 1.6 surface contact parameters
    * [Pull request 318](https://bitbucket.org/osrf/sdformat/pull-request/318)

1. Support light insertion in state
    * [Pull request 325](https://bitbucket.org/osrf/sdformat/pull-request/325)

1. Case insensitive boolean strings
    * [Pull request 322](https://bitbucket.org/osrf/sdformat/pull-request/322)

1. Enable coverage testing
    * [Pull request 317](https://bitbucket.org/osrf/sdformat/pull-request/317)

1. Add `friction_model` parameter to ode solver
    * [Pull request 294](https://bitbucket.org/osrf/sdformat/pull-request/294)
    * [Gazebo pull request 1522](https://bitbucket.org/osrf/gazebo/pull-request/1522)

1. Added `sampling` parameter to `<heightmap>` SDF element.
    * [Pull request 293](https://bitbucket.org/osrf/sdformat/pull-request/293)

1. Added Migration guide
    * [Pull request 290](https://bitbucket.org/osrf/sdformat/pull-request/290)

1. Add cmake `@PKG_NAME@_LIBRARY_DIRS` variable to cmake config file
    * [Pull request 292](https://bitbucket.org/osrf/sdformat/pull-request/292)

### SDFormat 4.2.0 (2016-10-10)

1. Added tag to specify ODE friction model.
    * [Pull request 294](https://bitbucket.org/osrf/sdformat/pull-request/294)

1. Fix URDF to SDF `self_collide` bug.
    * [Pull request 287](https://bitbucket.org/osrf/sdformat/pull-request/287)

1. Added IMU orientation specification to SDF.
    * [Pull request 284](https://bitbucket.org/osrf/sdformat/pull-request/284)

### SDFormat 4.1.1 (2016-07-08)

1. Added documentation and animation to `<actor>` element.
    * [Pull request 280](https://bitbucket.org/osrf/sdformat/pull-request/280)

1. Added tag to specify initial joint position
    * [Pull request 279](https://bitbucket.org/osrf/sdformat/pull-request/279)

### SDFormat 4.1.0 (2016-04-01)

1. Added SDF conversion functions to parser including sdf::convertFile and sdf::convertString.
    * [Pull request 266](https://bitbucket.org/osrf/sdformat/pull-request/266)

1. Added an upload script
    * [Pull request 256](https://bitbucket.org/osrf/sdformat/pull-request/256)

### SDFormat 4.0.0 (2015-01-12)

1. Boost pointers and boost::function in the public API have been replaced
   by their std::equivalents (C++11 standard)
1. Move gravity and magnetic_field tags from physics to world
    * [Pull request 247](https://bitbucket.org/osrf/sdformat/pull-request/247)
1. Switch lump link prefix from lump:: to lump_
    * [Pull request 245](https://bitbucket.org/osrf/sdformat/pull-request/245)
1. New <wind> element.
   A contribution from Olivier Crave
    * [Pull request 240](https://bitbucket.org/osrf/sdformat/pull-request/240)
1. Add scale to model state
    * [Pull request 246](https://bitbucket.org/osrf/sdformat/pull-request/246)
1. Use stof functions to parse hex strings as floating point params.
   A contribution from Rich Mattes
    * [Pull request 250](https://bitbucket.org/osrf/sdformat/pull-request/250)
1. Fix memory leaks.
   A contribution from Silvio Traversaro
    * [Pull request 249](https://bitbucket.org/osrf/sdformat/pull-request/249)
1. Update SDF to version 1.6: new style for representing the noise properties
   of an `imu`
    * [Pull request 243](https://bitbucket.org/osrf/sdformat/pull-request/243)
    * [Pull request 199](https://bitbucket.org/osrf/sdformat/pull-requests/199)

## SDFormat 3.0

### SDFormat 3.X.X (201X-XX-XX)

1. Improve precision of floating point parameters
     * [Pull request 273](https://bitbucket.org/osrf/sdformat/pull-requests/273)
     * [Pull request 276](https://bitbucket.org/osrf/sdformat/pull-requests/276)

### SDFormat 3.7.0 (2015-11-20)

1. Add spring pass through for sdf3
     * [Design document](https://bitbucket.org/osrf/gazebo_design/pull-requests/23)
     * [Pull request 242](https://bitbucket.org/osrf/sdformat/pull-request/242)

1. Support frame specification in SDF
     * [Pull request 237](https://bitbucket.org/osrf/sdformat/pull-request/237)

1. Remove boost from SDFExtension
     * [Pull request 229](https://bitbucket.org/osrf/sdformat/pull-request/229)

### SDFormat 3.6.0 (2015-10-27)

1. Add light state
    * [Pull request 227](https://bitbucket.org/osrf/sdformat/pull-request/227)
1. redo pull request #222 for sdf3 branch
    * [Pull request 232](https://bitbucket.org/osrf/sdformat/pull-request/232)
1. Fix links in API documentation
    * [Pull request 231](https://bitbucket.org/osrf/sdformat/pull-request/231)

### SDFormat 3.5.0 (2015-10-07)

1. Camera lens description (Replaces #213)
    * [Pull request 215](https://bitbucket.org/osrf/sdformat/pull-request/215)
1. Fix shared pointer reference loop in Element and memory leak (#104)
    * [Pull request 230](https://bitbucket.org/osrf/sdformat/pull-request/230)

### SDFormat 3.4.0 (2015-10-05)

1. Support nested model states
    * [Pull request 223](https://bitbucket.org/osrf/sdformat/pull-request/223)
1. Cleaner way to set SDF_PATH for tests
    * [Pull request 226](https://bitbucket.org/osrf/sdformat/pull-request/226)

### SDFormat 3.3.0 (2015-09-15)

1. Windows Boost linking errors
    * [Pull request 206](https://bitbucket.org/osrf/sdformat/pull-request/206)
1. Nested SDF -> sdf3
    * [Pull request 221](https://bitbucket.org/osrf/sdformat/pull-request/221)
1. Pointer types
    * [Pull request 218](https://bitbucket.org/osrf/sdformat/pull-request/218)
1. Torsional friction default surface radius not infinity
    * [Pull request 217](https://bitbucket.org/osrf/sdformat/pull-request/217)

### SDFormat 3.2.2 (2015-08-24)

1. Added battery element (contribution from Olivier Crave)
     * [Pull request #204](https://bitbucket.org/osrf/sdformat/pull-request/204)
1. Torsional friction backport
     * [Pull request #211](https://bitbucket.org/osrf/sdformat/pull-request/211)
1. Allow Visual Studio 2015
     * [Pull request #208](https://bitbucket.org/osrf/sdformat/pull-request/208)

### SDFormat 3.1.1 (2015-08-03)

1. Fix tinyxml linking error
     * [Pull request #209](https://bitbucket.org/osrf/sdformat/pull-request/209)

### SDFormat 3.1.0 (2015-08-02)

1. Added logical camera sensor to SDF
     * [Pull request #207](https://bitbucket.org/osrf/sdformat/pull-request/207)

### SDFormat 3.0.0 (2015-07-24)

1. Added battery to SDF
     * [Pull request 204](https://bitbucket.org/osrf/sdformat/pull-request/204)
1. Added altimeter sensor to SDF
     * [Pull request #197](https://bitbucket.org/osrf/sdformat/pull-request/197)
1. Added magnetometer sensor to SDF
     * [Pull request 198](https://bitbucket.org/osrf/sdformat/pull-request/198)
1. Fix detection of XML parsing errors
     * [Pull request 190](https://bitbucket.org/osrf/sdformat/pull-request/190)
1. Support for fixed joints
     * [Pull request 194](https://bitbucket.org/osrf/sdformat/pull-request/194)
1. Adding iterations to state
     * [Pull request 188](https://bitbucket.org/osrf/sdformat/pull-request/188)
1. Convert to use ignition-math
     * [Pull request 173](https://bitbucket.org/osrf/sdformat/pull-request/173)
1. Add world origin to scene
     * [Pull request 183](https://bitbucket.org/osrf/sdformat/pull-request/183)
1. Fix collide bitmask
     * [Pull request 182](https://bitbucket.org/osrf/sdformat/pull-request/182)
1. Adding meta information to visuals
     * [Pull request 180](https://bitbucket.org/osrf/sdformat/pull-request/180)
1. Add projection type to gui camera
     * [Pull request 178](https://bitbucket.org/osrf/sdformat/pull-request/178)
1. Fix print description to include attribute description
     * [Pull request 170](https://bitbucket.org/osrf/sdformat/pull-request/170)
1. Add -std=c++11 flag to sdf_config.cmake.in and sdformat.pc.in, needed by downstream code
     * [Pull request 172](https://bitbucket.org/osrf/sdformat/pull-request/172)
1. Added boost::any accessor for Param and Element
     * [Pull request 166](https://bitbucket.org/osrf/sdformat/pull-request/166)
1. Remove tinyxml from dependency list
     * [Pull request 152](https://bitbucket.org/osrf/sdformat/pull-request/152)
1. Added self_collide element for model
     * [Pull request 149](https://bitbucket.org/osrf/sdformat/pull-request/149)
1. Added a collision bitmask field to sdf-1.5 and c++11 support
     * [Pull request 145](https://bitbucket.org/osrf/sdformat/pull-request/145)
1. Fix problems with latin locales and decimal numbers (issue #60)
     * [Pull request 147](https://bitbucket.org/osrf/sdformat/pull-request/147)
     * [Issue 60](https://bitbucket.org/osrf/sdformat/issues/60)

## SDFormat 2.x

1. rename cfm_damping --> implicit_spring_damper
     * [Pull request 59](https://bitbucket.org/osrf/sdformat/pull-request/59)
1. add gear_ratio and reference_body for gearbox joint.
     * [Pull request 62](https://bitbucket.org/osrf/sdformat/pull-request/62)
1. Update joint stop stiffness and dissipation
     * [Pull request 61](https://bitbucket.org/osrf/sdformat/pull-request/61)
1. Support for GNUInstallDirs
     * [Pull request 64](https://bitbucket.org/osrf/sdformat/pull-request/64)
1. `<use_true_size>` element used by DEM heightmaps
     * [Pull request 67](https://bitbucket.org/osrf/sdformat/pull-request/67)
1. Do not export urdf symbols in sdformat 1.4
     * [Pull request 75](https://bitbucket.org/osrf/sdformat/pull-request/75)
1. adding deformable properties per issue #32
     * [Pull request 78](https://bitbucket.org/osrf/sdformat/pull-request/78)
     * [Issue 32](https://bitbucket.org/osrf/sdformat/issues/32)
1. Support to use external URDF
     * [Pull request 77](https://bitbucket.org/osrf/sdformat/pull-request/77)
1. Add lighting element to visual
     * [Pull request 79](https://bitbucket.org/osrf/sdformat/pull-request/79)
1. SDF 1.5: add flag to fix joint axis frame #43 (gazebo issue 494)
     * [Pull request 83](https://bitbucket.org/osrf/sdformat/pull-request/83)
     * [Issue 43](https://bitbucket.org/osrf/sdformat/issues/43)
     * [Gazebo issue 494](https://bitbucket.org/osrf/gazebo/issues/494)
1. Implement SDF_PROTOCOL_VERSION (issue #51)
     * [Pull request 90](https://bitbucket.org/osrf/sdformat/pull-request/90)
1. Port sdformat to compile on Windows (MSVC)
     * [Pull request 101](https://bitbucket.org/osrf/sdformat/pull-request/101)
1. Separate material properties in material.sdf
     * [Pull request 104](https://bitbucket.org/osrf/sdformat/pull-request/104)
1. Add road textures (repeat pull request #104 for sdf_2.0)
     * [Pull request 105](https://bitbucket.org/osrf/sdformat/pull-request/105)
1. Add Extruded Polylines as a model
     * [Pull request 93](https://bitbucket.org/osrf/sdformat/pull-request/93)
1. Added polyline for sdf_2.0
     * [Pull request 106](https://bitbucket.org/osrf/sdformat/pull-request/106)
1. Add spring_reference and spring_stiffness tags to joint axis dynamics
     * [Pull request 102](https://bitbucket.org/osrf/sdformat/pull-request/102)
1. Fix actor static
     * [Pull request 110](https://bitbucket.org/osrf/sdformat/pull-request/110)
1. New <Population> element
     * [Pull request 112](https://bitbucket.org/osrf/sdformat/pull-request/112)
1. Add camera distortion element
     * [Pull request 120](https://bitbucket.org/osrf/sdformat/pull-request/120)
1. Inclusion of magnetic field strength sensor
     * [Pull request 123](https://bitbucket.org/osrf/sdformat/pull-request/123)
1. Properly add URDF gazebo extensions blobs to SDF joint elements
     * [Pull request 125](https://bitbucket.org/osrf/sdformat/pull-request/125)
1. Allow gui plugins to be specified in SDF
     * [Pull request 127](https://bitbucket.org/osrf/sdformat/pull-request/127)
1. Backport magnetometer
     * [Pull request 128](https://bitbucket.org/osrf/sdformat/pull-request/128)
1. Add flag for MOI rescaling to sdf 1.4
     * [Pull request 121](https://bitbucket.org/osrf/sdformat/pull-request/121)
1. Parse urdf joint friction parameters, add corresponding test
     * [Pull request 129](https://bitbucket.org/osrf/sdformat/pull-request/129)
1. Allow reading of boolean values from plugin elements.
     * [Pull request 132](https://bitbucket.org/osrf/sdformat/pull-request/132)
1. Implement generation of XML Schema files (issue #2)
     * [Pull request 91](https://bitbucket.org/osrf/sdformat/pull-request/91)
1. Fix build for OS X 10.10
     * [Pull request 135](https://bitbucket.org/osrf/sdformat/pull-request/135)
1. Improve performance in loading <include> SDF elements
     * [Pull request 138](https://bitbucket.org/osrf/sdformat/pull-request/138)
1. Added urdf gazebo extension option to disable fixed joint lumping
     * [Pull request 133](https://bitbucket.org/osrf/sdformat/pull-request/133)
1. Support urdfdom 0.3 (alternative to pull request #122)
     * [Pull request 141](https://bitbucket.org/osrf/sdformat/pull-request/141)
1. Update list of supported joint types
     * [Pull request 142](https://bitbucket.org/osrf/sdformat/pull-request/142)
1. Ignore unknown elements
     * [Pull request 148](https://bitbucket.org/osrf/sdformat/pull-request/148)
1. Physics preset attributes
     * [Pull request 146](https://bitbucket.org/osrf/sdformat/pull-request/146)
1. Backport fix for latin locales (pull request #147)
     * [Pull request 150](https://bitbucket.org/osrf/sdformat/pull-request/150)

## SDFormat 1.4

### SDFormat 1.4.8 (2013-09-06)

1. Fix inertia transformations when reducing fixed joints in URDF
    * [Pull request 48](https://bitbucket.org/osrf/sdformat/pull-request/48/fix-for-issue-22-reducing-inertia-across/diff)
1. Add <use_terrain_paging> element to support terrain paging in gazebo
    * [Pull request 47](https://bitbucket.org/osrf/sdformat/pull-request/47/add-element-inside-heightmap/diff)
1. Further reduce console output when using URDF models
    * [Pull request 46](https://bitbucket.org/osrf/sdformat/pull-request/46/convert-a-few-more-sdfwarns-to-sdflog-fix/diff)
    * [Commit](https://bitbucket.org/osrf/sdformat/commits/b15d5a1ecc57abee6691618d02d59bbc3d1b84dc)

### SDFormat 1.4.7 (2013-08-22)

1. Direct console messages to std_err
    * [Pull request 44](https://bitbucket.org/osrf/sdformat/pull-request/44/fix-19-direct-all-messages-to-std_err)

### SDFormat 1.4.6 (2013-08-20)

1. Add tags for GPS sensor and sensor noise
    * [Pull request 36](https://bitbucket.org/osrf/sdformat/pull-request/36/gps-sensor-sensor-noise-and-spherical)
1. Add tags for wireless transmitter/receiver models
    * [Pull request 34](https://bitbucket.org/osrf/sdformat/pull-request/34/transceiver-support)
    * [Pull request 43](https://bitbucket.org/osrf/sdformat/pull-request/43/updated-description-of-the-transceiver-sdf)
1. Add tags for playback of audio files in Gazebo
    * [Pull request 26](https://bitbucket.org/osrf/sdformat/pull-request/26/added-audio-tags)
    * [Pull request 35](https://bitbucket.org/osrf/sdformat/pull-request/35/move-audio-to-link-and-playback-on-contact)
1. Add tags for simbody physics parameters
    * [Pull request 32](https://bitbucket.org/osrf/sdformat/pull-request/32/merging-some-updates-from-simbody-branch)
1. Log messages to a file, reduce console output
    * [Pull request 33](https://bitbucket.org/osrf/sdformat/pull-request/33/log-messages-to-file-8)
1. Generalize ode's <provide_feedback> element
    * [Pull request 38](https://bitbucket.org/osrf/sdformat/pull-request/38/add-provide_feedback-for-bullet-joint)
1. Various bug, style and test fixes

### SDFormat 1.4.5 (2013-07-23)

1. Deprecated Gazebo's internal SDF code
1. Use templatized Get functions for retrieving values from SDF files
1. Removed dependency on ROS<|MERGE_RESOLUTION|>--- conflicted
+++ resolved
@@ -2,13 +2,11 @@
 
 ### SDFormat 7.0.0 (xxxx-xx-xx)
 
-<<<<<<< HEAD
 1. Embed SDF specification files directly in libsdformat.so.
    * [Pull request 434](https://bitbucket.org/osrf/sdformat/pull-requests/434)
-=======
+
 1. Removed support for SDF spec versions 1.0 and 1.2
    * [Pull request #432](https://bitbucket.org/osrf/sdformat/pull-requests/432)
->>>>>>> 9ee41383
 
 ## SDFormat 6.0
 
