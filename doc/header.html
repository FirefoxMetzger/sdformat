<!DOCTYPE HTML PUBLIC "-//W3C//DTD HTML 4.01 Transitional//EN">
<html>
  <head>
    <meta http-equiv="Content-Type" content="text/xhtml;charset=UTF-8">
    <meta http-equiv="X-UA-Compatible" content="IE=9"/>
    <meta name="keywords" content="SDF">
    <title>SDF: $title</title>
    <link href="tabs.css" rel="stylesheet" type="text/css">
    <script type="text/javascript" src="jquery.js"></script>
    <script type="text/javascript" src="dynsections.js"></script>
    <link href="search/search.css" rel="stylesheet" type="text/css">
    <script type="text/javascript" src="search/search.js"></script>
    <script type="text/javascript">
        $(document).ready(function() { searchBox.OnSelectItem(0); });
    </script>
    <script type="text/javascript" async src="https://cdnjs.cloudflare.com/ajax/libs/mathjax/2.7.2/MathJax.js?config=TeX-MML-AM_CHTML"></script>

    <link href="doxygen.css" rel="stylesheet" type="text/css">
    <!--<link href="style.css" rel="stylesheet" type="text/css">-->
  </head>

<body>
  <div class="leftbar"> 
    <h2 style="text-align:center;">
      <a href="index.html"><img src="sdf_logo.png"/></a>
    </h2>

    <div class="menu">
      <dl>
        <dt>Class</dt>
        <dd><a href="classes.html">List</a></dd>
        <dd><a href="hierarchy.html">Hierarchy</a></dd>
      </dl>
    </div>
    <div class="menu">
      <dl>
        <dt>Links</dt>
        <dd><a href="http://sdformat.org">SDF Website</a></dd>
        <!--
        <dd><a href="http://sdf.com/wiki">Wiki</a></dd>
        <dd><a href="http://sdf.com/wiki/Tutorials">Tutorials</a></dd>
        <dd><a href="http://sdf.com/downloads.html">Download</a></dd>
        -->
<<<<<<< HEAD
        <dd><a href="https://github.com/osrf/sdformat/issues/new">Report Documentation Issues</a></dd>
=======
        <dd><a href="https://github.com/osrf/sdf/issues/new">Report Documentation Issues</a></dd>
>>>>>>> c02aca7f
      </dl>
    </div>
    <div>
    <div id="MSearchBox" class="MSearchBoxInactive">
      <span>
        <img id="MSearchSelect" src="search/mag_sel.png"
        onmouseover="return searchBox.OnSearchSelectShow()"
        onmouseout="return searchBox.OnSearchSelectHide()"
        alt=""/>
        <input type="text" id="MSearchField" value="Search" accesskey="S"
        onfocus="searchBox.OnSearchFieldFocus(true)" 
        onblur="searchBox.OnSearchFieldFocus(false)" 
        onkeyup="searchBox.OnSearchFieldChange(event)"/>
      </span>
    </div> <!-- End MSearchBox -->

      <div id="MSearchResultsWindow" style="position: static; display: block; border: none; background-color: #ffffff; width: 18em;">
        <iframe src="javascript:void(0)" frameborder="0" 
                name="MSearchResults" style="height: 500px; width: 18em; display: block; text-wrap: unrestricted">
        </iframe>
      </div>
    </div>
  </div>
  <div id="top"><|MERGE_RESOLUTION|>--- conflicted
+++ resolved
@@ -41,11 +41,7 @@
         <dd><a href="http://sdf.com/wiki/Tutorials">Tutorials</a></dd>
         <dd><a href="http://sdf.com/downloads.html">Download</a></dd>
         -->
-<<<<<<< HEAD
-        <dd><a href="https://github.com/osrf/sdformat/issues/new">Report Documentation Issues</a></dd>
-=======
-        <dd><a href="https://github.com/osrf/sdf/issues/new">Report Documentation Issues</a></dd>
->>>>>>> c02aca7f
+        <dd><a href="https://github.com/ignitionrobotics/sdformat/issues/new">Report Documentation Issues</a></dd>
       </dl>
     </div>
     <div>
